// Copyright 2019 Hewlett Packard Enterprise Development LP

// Licensed under the Apache License, Version 2.0 (the "License");
// you may not use this file except in compliance with the License.
// You may obtain a copy of the License at

//     http://www.apache.org/licenses/LICENSE-2.0

// Unless required by applicable law or agreed to in writing, software
// distributed under the License is distributed on an "AS IS" BASIS,
// WITHOUT WARRANTIES OR CONDITIONS OF ANY KIND, either express or implied.
// See the License for the specific language governing permissions and
// limitations under the License.

package v1alpha1

import (
	v1 "k8s.io/api/core/v1"
	metav1 "k8s.io/apimachinery/pkg/apis/meta/v1"
)

// KubeDirectorAppSpec is the spec provided for an app definition.
// +k8s:openapi-gen=true
type KubeDirectorAppSpec struct {
<<<<<<< HEAD
	Label               Label              `json:"label"`
	DistroID            string             `json:"distroID"`
	Version             string             `json:"version"`
	SchemaVersion       int                `json:"configSchemaVersion"`
	DefaultImageRepoTag *string            `json:"defaultImageRepoTag,omitempty"`
	DefaultSetupPackage SetupPackage       `json:"defaultConfigPackage,omitempty"`
	Services            []Service          `json:"services"`
	NodeRoles           []NodeRole         `json:"roles"`
	Config              NodeGroupConfig    `json:"config"`
	DefaultPersistDirs  *[]string          `json:"defaultPersistDirs"`
	Capabilities        []v1.Capability    `json:"capabilities"`
	SystemdRequired     bool               `json:"systemdRequired"`
	AttachableTo        []AttachableConfig `json:"attachable_to,omitempty"`
}

// AttachableConfig describes type of objects that can be attached to
// a cluster that uses the app.
// XXX FIXME. Only categor
type AttachableConfig struct {
	Category string `json:"category"`
=======
	Label               Label           `json:"label"`
	DistroID            string          `json:"distroID"`
	Version             string          `json:"version"`
	SchemaVersion       int             `json:"configSchemaVersion"`
	DefaultImageRepoTag *string         `json:"defaultImageRepoTag,omitempty"`
	DefaultSetupPackage SetupPackage    `json:"defaultConfigPackage,omitempty"`
	Services            []Service       `json:"services"`
	NodeRoles           []NodeRole      `json:"roles"`
	Config              NodeGroupConfig `json:"config"`
	DefaultPersistDirs  *[]string       `json:"defaultPersistDirs,omitempty"`
	Capabilities        []v1.Capability `json:"capabilities"`
	SystemdRequired     bool            `json:"systemdRequired"`
>>>>>>> 15c1e613
}

// +k8s:deepcopy-gen:interfaces=k8s.io/apimachinery/pkg/runtime.Object

// KubeDirectorApp is the Schema for the kubedirectorapps API
// +k8s:openapi-gen=true
// +kubebuilder:subresource:status
type KubeDirectorApp struct {
	metav1.TypeMeta   `json:",inline"`
	metav1.ObjectMeta `json:"metadata"`
	Spec              KubeDirectorAppSpec `json:"spec"`
}

// +k8s:deepcopy-gen:interfaces=k8s.io/apimachinery/pkg/runtime.Object

// KubeDirectorAppList contains a list of KubeDirectorApp
type KubeDirectorAppList struct {
	metav1.TypeMeta `json:",inline"`
	metav1.ListMeta `json:"metadata"`
	Items           []KubeDirectorApp `json:"items"`
}

// Label is a short name and long description for the app definition.
type Label struct {
	Name        string `json:"name"`
	Description string `json:"description,omitempty"`
}

// SetupPackage describes the app setup package to be used. A top-level
// package can be specified, and/or a role-specific package that will override
// any top-level package.
type SetupPackage struct {
	IsSet      bool
	IsNull     bool
	PackageURL SetupPackageURL
}

// SetupPackageURL is the URL of the setup package.
type SetupPackageURL struct {
	PackageURL string `json:"packageURL"`
}

// Service describes a network endpoint that should be exposed for external
// access, and/or identified for other use by API clients or consumers
// internal to the virtual cluster (e.g. app setup packages).
type Service struct {
	ID              string          `json:"id"`
	Label           Label           `json:"label,omitempty"`
	Endpoint        ServiceEndpoint `json:"endpoint,omitempty"`
	ExportedService string          `json:"exported_service,omitempty"`
}

// ServiceEndpoint describes the service network address and protocol, and
// whether it should be displayed through a web browser.
type ServiceEndpoint struct {
	URLScheme   string `json:"urlScheme,omitempty"`
	Port        *int32 `json:"port"`
	Path        string `json:"path,omitempty"`
	IsDashboard bool   `json:"isDashboard,omitempty"`
}

// NodeRole describes a subset of virtual cluster members that will provide
// the same services. At deployment time all role members will receive
// identical resource assignments.
type NodeRole struct {
	ID           string           `json:"id"`
	Cardinality  string           `json:"cardinality"`
	ImageRepoTag *string          `json:"imageRepoTag,omitempty"`
	SetupPackage SetupPackage     `json:"configPackage,omitempty"`
	PersistDirs  *[]string        `json:"persistDirs,omitempty"`
	MinResources *v1.ResourceList `json:"minResources,omitempty"`
}

// NodeGroupConfig identifies a set of roles, and the services on those roles.
// The top-level config indicates which roles and services will always be
// active. Implementation of "config choices" will introduce other conditional
// configs.
type NodeGroupConfig struct {
	RoleServices   []RoleService     `json:"roleServices"`
	SelectedRoles  []string          `json:"selectedRoles"`
	ConfigMetadata map[string]string `json:"configMeta,omitempty"`
}

// RoleService associates a service with a role.
type RoleService struct {
	ServiceIDs []string `json:"serviceIDs"`
	RoleID     string   `json:"roleID"`
}

func init() {
	SchemeBuilder.Register(&KubeDirectorApp{}, &KubeDirectorAppList{})
}<|MERGE_RESOLUTION|>--- conflicted
+++ resolved
@@ -22,7 +22,6 @@
 // KubeDirectorAppSpec is the spec provided for an app definition.
 // +k8s:openapi-gen=true
 type KubeDirectorAppSpec struct {
-<<<<<<< HEAD
 	Label               Label              `json:"label"`
 	DistroID            string             `json:"distroID"`
 	Version             string             `json:"version"`
@@ -42,8 +41,7 @@
 // a cluster that uses the app.
 // XXX FIXME. Only categor
 type AttachableConfig struct {
-	Category string `json:"category"`
-=======
+	Category            string          `json:"category"`
 	Label               Label           `json:"label"`
 	DistroID            string          `json:"distroID"`
 	Version             string          `json:"version"`
@@ -56,7 +54,6 @@
 	DefaultPersistDirs  *[]string       `json:"defaultPersistDirs,omitempty"`
 	Capabilities        []v1.Capability `json:"capabilities"`
 	SystemdRequired     bool            `json:"systemdRequired"`
->>>>>>> 15c1e613
 }
 
 // +k8s:deepcopy-gen:interfaces=k8s.io/apimachinery/pkg/runtime.Object
