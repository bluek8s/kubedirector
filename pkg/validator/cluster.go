// Copyright 2018 BlueData Software, Inc.

// Licensed under the Apache License, Version 2.0 (the "License");
// you may not use this file except in compliance with the License.
// You may obtain a copy of the License at

//     http://www.apache.org/licenses/LICENSE-2.0

// Unless required by applicable law or agreed to in writing, software
// distributed under the License is distributed on an "AS IS" BASIS,
// WITHOUT WARRANTIES OR CONDITIONS OF ANY KIND, either express or implied.
// See the License for the specific language governing permissions and
// limitations under the License.

package validator

import (
	"crypto/tls"
	"encoding/json"
	"fmt"
	"net/http"
	"reflect"
	"strconv"
	"strings"

	kdv1 "github.com/bluek8s/kubedirector/pkg/apis/kubedirector.bluedata.io/v1alpha1"
	"github.com/bluek8s/kubedirector/pkg/catalog"
	"github.com/bluek8s/kubedirector/pkg/observer"
	"github.com/bluek8s/kubedirector/pkg/shared"
	"k8s.io/api/admission/v1beta1"
	metav1 "k8s.io/apimachinery/pkg/apis/meta/v1"
)

// clusterPatchSpec is used to create the PATCH operation for populating
// default values for omitted properties.
type clusterPatchSpec struct {
	Op    string            `json:"op"`
	Path  string            `json:"path"`
	Value clusterPatchValue `json:"value"`
}

type clusterPatchValue struct {
	ValueInt            *int32
	ValueStr            *string
	ValueFileInjections *kdv1.FilePermissions
	ValueClusterStatus  *kdv1.ClusterStatus
}

func (obj clusterPatchValue) MarshalJSON() ([]byte, error) {
	if obj.ValueInt != nil {
		return json.Marshal(obj.ValueInt)
	} else if obj.ValueFileInjections != nil {
		return json.Marshal(obj.ValueFileInjections)
	}
	if obj.ValueClusterStatus != nil {
		return json.Marshal(obj.ValueClusterStatus)
	}
	return json.Marshal(obj.ValueStr)
}

// validateCardinality checks the member count specified for a role in the
// cluster CR against the cardinality value from the app CR. Any generated
// error messages will be added to the input list and returned. If there were
// no errors generated, a list of PATCH specs will also be returned for the
// purpose of populating default members values as necessary.
func validateCardinality(
	cr *kdv1.KubeDirectorCluster,
	appCR *kdv1.KubeDirectorApp,
	valErrors []string,
	patches []clusterPatchSpec,
) ([]string, []clusterPatchSpec) {

	anyError := false

	numRoles := len(cr.Spec.Roles)
	for i := 0; i < numRoles; i++ {
		role := &(cr.Spec.Roles[i])
		appRole := catalog.GetRoleFromID(appCR, role.Name)
		if appRole == nil {
			// Do nothing; this error will be reported from validateRoles.
			continue
		}
		cardinality, isScaleOut := catalog.GetRoleCardinality(appRole)
		if role.Members != nil {
			var invalidMemberCount = false
			if isScaleOut {
				if *(role.Members) < cardinality {
					invalidMemberCount = true
				}
			} else {
				if *(role.Members) != cardinality {
					invalidMemberCount = true
				}
			}
			if invalidMemberCount {
				anyError = true
				valErrors = append(
					valErrors,

					fmt.Sprintf(
						invalidCardinality,
						role.Name,
						*(role.Members),
						appRole.Cardinality,
					),
				)
			}
		} else {
			role.Members = &cardinality
			patches = append(
				patches,
				clusterPatchSpec{
					Op:   "add",
					Path: "/spec/roles/" + strconv.Itoa(i) + "/members",
					Value: clusterPatchValue{
						ValueInt: role.Members,
					},
				},
			)
		}
	}

	if anyError {
		var emptyPatchList []clusterPatchSpec
		return valErrors, emptyPatchList
	}
	return valErrors, patches
}

// validateClusterRoles checks that 1) all configured roles actually exist in
// the app type, 2) all active roles (according to the app config) that
// require more than 0 members are covered by the cluster config, and 3) we
// don't try to configure the same role more than once. Any generated error
// messages will be added to the input list and returned.
func validateClusterRoles(
	cr *kdv1.KubeDirectorCluster,
	appCR *kdv1.KubeDirectorApp,
	valErrors []string,
) []string {

	var configuredRoles []string

	allRoles := catalog.GetAllRoleIDs(appCR)
	roleSeen := make(map[string]bool)
	uniqueRoles := true
	for _, role := range cr.Spec.Roles {
		if shared.StringInList(role.Name, allRoles) {
			configuredRoles = append(configuredRoles, role.Name)
		} else {
			invalidRoleMsg := fmt.Sprintf(
				invalidRole,
				role.Name,
				appCR.Name,
				strings.Join(allRoles, ","),
			)
			valErrors = append(valErrors, invalidRoleMsg)
		}
		if _, ok := roleSeen[role.Name]; ok {
			uniqueRoles = false
		}
		roleSeen[role.Name] = true
	}
	if !uniqueRoles {
		valErrors = append(valErrors, nonUniqueRoleID)
	}
	for _, activeRole := range catalog.GetSelectedRoleIDs(appCR) {
		if !shared.StringInList(activeRole, configuredRoles) {
			role := catalog.GetRoleFromID(appCR, activeRole)
			// If our app CR validation is on point this should never be nil,
			// but it doesn't hurt to be careful.
			if role != nil {
				validMin, _ := catalog.GetRoleCardinality(role)
				if validMin != 0 {
					unconfiguredRoleMsg := fmt.Sprintf(
						unconfiguredRole,
						activeRole,
						appCR.Name,
					)
					valErrors = append(valErrors, unconfiguredRoleMsg)
				}
			}
		}
	}
	return valErrors
}

// validateGeneralChanges checks for modifications to any property that is
// not ever allowed to change after initial deployment. Currently this covers
// the top-level app. Any generated error messages will be added to the input
// list and returned.
func validateGeneralChanges(
	cr *kdv1.KubeDirectorCluster,
	prevCr *kdv1.KubeDirectorCluster,
	valErrors []string,
) []string {

	if cr.Spec.AppID != prevCr.Spec.AppID {
		appModifiedMsg := fmt.Sprintf(
			modifiedProperty,
			"app",
		)
		valErrors = append(valErrors, appModifiedMsg)
	}

	return valErrors
}

// validateRoleChanges checks for modifications to role properties. The
// members property of a role can always be changed (within cardinality
// constraints that are checked elsewhere). However other properties cannot
// be changed unless the role currently has no members. Any generated error
// messages will be added to the input list and returned.
func validateRoleChanges(
	cr *kdv1.KubeDirectorCluster,
	prevCr *kdv1.KubeDirectorCluster,
	valErrors []string,
) []string {

	prevRoles := make(map[string]*kdv1.Role)
	numPrevRoles := len(prevCr.Spec.Roles)
	for i := 0; i < numPrevRoles; i++ {
		p := &(prevCr.Spec.Roles[i])
		prevRoles[p.Name] = p
	}
	prevRoleHasStatus := make(map[string]bool)
	if prevCr.Status != nil {
		for _, s := range prevCr.Status.Roles {
			prevRoleHasStatus[s.Name] = true
		}
	}
	numRoles := len(cr.Spec.Roles)
	for i := 0; i < numRoles; i++ {
		role := &(cr.Spec.Roles[i])
		// Skip checking for modified properties if there are no existing role
		// members; i.e. no populated role status at all. Note that this is
		// different from just checking the "members" count of prevRole;
		// "members" is just the desired value which may not yet be reconciled.
		// Restricting change to when all role members are gone is good because:
		// - We won't show misleading configuration for existing members.
		// - We aren't required to do any explicit statefulset reconfig. The
		//   previous role's statefulset will have been deleted.
		if _, ok := prevRoleHasStatus[role.Name]; !ok {
			continue
		}
		// If there is status but no existing spec, the role was deleted.
		// Don't allow resurrecting it until it has finished going away.
		prevRole, hasPrevRole := prevRoles[role.Name]
		if !hasPrevRole {
			roleModifiedMsg := fmt.Sprintf(
				modifiedRole,
				role.Name,
			)
			valErrors = append(valErrors, roleModifiedMsg)
			continue
		}
		// There is status (i.e. current members) and a current spec. Reject
		// the new spec if anything other than the members count is different.
		compareRole := *role
		compareRole.Members = prevRole.Members
		if !reflect.DeepEqual(&compareRole, prevRole) {
			roleModifiedMsg := fmt.Sprintf(
				modifiedRole,
				role.Name,
			)
			valErrors = append(valErrors, roleModifiedMsg)
		}
	}
	return valErrors
}

// validateRoleStorageClass verifies storageClassName definition for a role
// If storage section is defined for a role, see if a storageClassName is
// also defined and if so validate it. If not, but a default is present in the
// global config, validate and use that one. Final fallback is to check to see
// if the underlying platform has a default storage class.
func validateRoleStorageClass(
	cr *kdv1.KubeDirectorCluster,
	valErrors []string,
	patches []clusterPatchSpec,
) ([]string, []clusterPatchSpec) {

	var validateDefault = false
	var missingDefault = false

	globalStorageClass := shared.GetDefaultStorageClass()
	numRoles := len(cr.Spec.Roles)
	for i := 0; i < numRoles; i++ {
		role := &(cr.Spec.Roles[i])
		if role.Storage == nil {
			// No storage section.
			continue
		}
		storageClass := role.Storage.StorageClass
		if storageClass != nil {
			// Storage class is specified, so validate it.
			_, scErr := observer.GetStorageClass(*storageClass)
			if scErr != nil {
				valErrors = append(
					valErrors,
					fmt.Sprintf(
						invalidRoleStorageClass,
						*storageClass,
						role.Name,
					),
				)
			}
			continue
		}
		// No storage class specified. How we handle this depends on whether
		// there is a KubeDirector config-specified default.
		if len(globalStorageClass) > 0 {
			// Yep. Use that, and remember to validate it when we're done
			// looping.
			validateDefault = true
			role.Storage.StorageClass = &globalStorageClass
		} else {
			// Nope. Let's see what K8s says is the default.
			scK8sDefault, _ := observer.GetDefaultStorageClass()
			if scK8sDefault == nil {
				missingDefault = true
				continue
			}
			role.Storage.StorageClass = &(scK8sDefault.Name)
		}
		// Patch in the defaulted value unless it is missing.
		if !missingDefault {
			patches = append(
				patches,
				clusterPatchSpec{
					Op:   "add",
					Path: "/spec/roles/" + strconv.Itoa(i) + "/storage/storageClassName",
					Value: clusterPatchValue{
						ValueStr: role.Storage.StorageClass,
					},
				},
			)
		}
	}

	if missingDefault {
		valErrors = append(
			valErrors,
			noDefaultStorageClass,
		)
	} else if validateDefault {
		_, err := observer.GetStorageClass(globalStorageClass)
		if err != nil {
			valErrors = append(
				valErrors,
				fmt.Sprintf(
					badDefaultStorageClass,
					globalStorageClass,
				),
			)
		}
	}

	return valErrors, patches
}

<<<<<<< HEAD
// validateMinResources function checks to see if minimum resource requirements
=======
// validateApp function checks for valid app and also
// creates a patch to setup app_namespace field in
// status resource
func validateApp(
	cr *kdv1.KubeDirectorCluster,
	patches []clusterPatchSpec,
) (*kdv1.KubeDirectorApp, []clusterPatchSpec, string) {

	appCR, err := catalog.FindApp(cr)

	if err != nil {
		return nil, patches,
			"\n" + fmt.Sprintf(invalidAppMessage, cr.Spec.AppID)
	}

	cr.Status = &kdv1.ClusterStatus{
		AppNamespace: appCR.Namespace,
	}
	cr.Status.Roles = make([]kdv1.RoleStatus, 0)

	// Generate a patch object to add app namespace to the status resource
	patches = append(
		patches,
		clusterPatchSpec{
			Op:   "add",
			Path: "/status",
			Value: clusterPatchValue{
				ValueClusterStatus: cr.Status,
			},
		},
	)

	return appCR, patches, ""
}

// validateMinResources function checks to see if minimum resource requiements
>>>>>>> d934197d
// are specified for each role, by checking against associated app roles' minimum
// requirement
func validateMinResources(
	cr *kdv1.KubeDirectorCluster,
	appCR *kdv1.KubeDirectorApp,
	valErrors []string,
) []string {

	numRoles := len(cr.Spec.Roles)
	for i := 0; i < numRoles; i++ {
		role := &(cr.Spec.Roles[i])
		appRole := catalog.GetRoleFromID(appCR, role.Name)
		if appRole == nil {
			// Do nothing; this error will be reported from validateRoles.
			continue
		}

		minResources := catalog.GetRoleMinResources(appRole)
		if minResources == nil {
			// No minimum requirements for this role.
			continue
		}

		logError := func(
			resName string,
			resValue string,
			roleName string,
			expValue string,
			valErrors []string) []string {

			return append(
				valErrors,
				fmt.Sprintf(
					invalidResource,
					resName,
					resValue,
					roleName,
					expValue,
				),
			)
		}

		for resKey, resVal := range *minResources {
			if resVal.IsZero() {
				continue
			}

			if limit, ok := role.Resources.Requests[resKey]; ok {
				if limit.Value() < resVal.Value() {
					valErrors = logError(resKey.String(), limit.String(), role.Name, resVal.String(), valErrors)
				}
			} else {
				valErrors = logError(resKey.String(), "0", role.Name, resVal.String(), valErrors)
			}
		}
	}

	return valErrors
}

// validateFileInjections validates fileInjection spec defined for each role. Creates one or
// more patches as needed if permissions object is not setup for each fileInjection. Validation
// is done for the srcURL field by doing a HTTP HEAD on the url.
func validateFileInjections(
	cr *kdv1.KubeDirectorCluster,
	valErrors []string,
	patches []clusterPatchSpec,
) ([]string, []clusterPatchSpec) {

	// Patch function that will be used to patch various permission fields
	patchFunc := func(
		patches []clusterPatchSpec,
		roleIndex int,
		injectIndex int,
		patchPath string,
		patchValue *string,
	) []clusterPatchSpec {

		patches = append(
			patches,
			clusterPatchSpec{
				Op:   "add",
				Path: "/spec/roles/" + strconv.Itoa(roleIndex) + "/fileInjections/" + strconv.Itoa(injectIndex) + "/permissions/" + patchPath,
				Value: clusterPatchValue{
					ValueStr: patchValue,
				},
			},
		)
		return patches
	}

	numRoles := len(cr.Spec.Roles)
	for i := 0; i < numRoles; i++ {
		role := &(cr.Spec.Roles[i])
		if len(role.FileInjections) == 0 {
			// No file injections
			continue
		}
		numInjections := len(role.FileInjections)
		for j := 0; j < numInjections; j++ {
			fileInjection := role.FileInjections[j]
			srcURL := fileInjection.SrcURL

			// Validate to make sure srcURL is valid by doing a http head
			// we want to support insecure https. may be kdconfig can disallow
			// this in the future?
			tr := &http.Transport{
				TLSClientConfig: &tls.Config{InsecureSkipVerify: true},
			}
			client := &http.Client{Transport: tr}
			_, headErr := client.Head(srcURL)
			if headErr != nil {
				valErrors = append(
					valErrors,
					fmt.Sprintf(
						invalidSrcURL,
						srcURL,
						role.Name,
						headErr,
					),
				)
				continue
			}

			// Create patches if default values are not found
			fileModePatch := defaultFileInjectionMode
			fileOwnerPatch := defaultFileInjectionOwner
			fileGroupPatch := defaultFileInjectionGroup
			if fileInjection.Permissions == nil {
				perms := &kdv1.FilePermissions{
					FileMode:  &fileModePatch,
					FileOwner: &fileOwnerPatch,
					FileGroup: &fileGroupPatch,
				}
				patches = append(
					patches,
					clusterPatchSpec{
						Op:   "add",
						Path: "/spec/roles/" + strconv.Itoa(i) + "/fileInjections/" + strconv.Itoa(j) + "/permissions",
						Value: clusterPatchValue{
							ValueFileInjections: perms,
						},
					},
				)
			} else {
				if fileInjection.Permissions.FileMode == nil {
					patches = patchFunc(patches, i, j, "fileMode", &fileModePatch)
				}

				if fileInjection.Permissions.FileOwner == nil {
					patches = patchFunc(patches, i, j, "fileOwner", &fileOwnerPatch)
				}

				if fileInjection.Permissions.FileGroup == nil {
					patches = patchFunc(patches, i, j, "fileGroup", &fileGroupPatch)
				}
			}
		}
	}

	return valErrors, patches
}

// addServiceType function checks to see if serviceType is provided for a
// cluster CR. If unspecified, check to see if there is a default serviceType
// provided through kubedirector's config CR, otherwise use a global constant
// for service type. In either of those cases add an entry to PATCH spec for mutating
// cluster CR.
func addServiceType(
	cr *kdv1.KubeDirectorCluster,
	patches []clusterPatchSpec,
) []clusterPatchSpec {

	if cr.Spec.ServiceType != nil {
		return patches
	}

	serviceType := shared.GetDefaultServiceType()
	if len(serviceType) == 0 {
		serviceType = defaultServiceType
	}
	cr.Spec.ServiceType = &serviceType

	patches = append(
		patches,
		clusterPatchSpec{
			Op:   "add",
			Path: "/spec/serviceType",
			Value: clusterPatchValue{
				ValueStr: cr.Spec.ServiceType,
			},
		},
	)

	return patches
}

// admitClusterCR is the top-level cluster validation function, which invokes
// the top-specific validation subroutines and composes the admission
// response.
func admitClusterCR(
	ar *v1beta1.AdmissionReview,
) *v1beta1.AdmissionResponse {

	var valErrors []string
	var patches []clusterPatchSpec
	var admitResponse = v1beta1.AdmissionResponse{
		Allowed: false,
	}

	// If this is a delete, the admission handler has nothing to do.
	if ar.Request.Operation == v1beta1.Delete {
		admitResponse.Allowed = true
		return &admitResponse
	}

	// Deserialize the object.
	raw := ar.Request.Object.Raw
	clusterCR := kdv1.KubeDirectorCluster{}
	if jsonErr := json.Unmarshal(raw, &clusterCR); jsonErr != nil {
		admitResponse.Result = &metav1.Status{
			Message: "\n" + jsonErr.Error(),
		}
		return &admitResponse
	}

	// If this is an update, get the previous version of the object ready for
	// use in some checks.
	prevClusterCR := kdv1.KubeDirectorCluster{}
	if ar.Request.Operation == v1beta1.Update {
		prevRaw := ar.Request.OldObject.Raw
		if prevJSONErr := json.Unmarshal(prevRaw, &prevClusterCR); prevJSONErr != nil {
			admitResponse.Result = &metav1.Status{
				Message: "\n" + prevJSONErr.Error(),
			}
			return &admitResponse
		}
	}

	// Don't allow Status to be updated except by KubeDirector. Do this by
	// using one-time codes known by KubeDirector.
	if clusterCR.Status != nil {
		expectedStatusGen, ok := shared.ReadStatusGen(clusterCR.UID)
		// Reject this write if either of:
		// - KubeDirector doesn't know about the cluster resource
		// - this status generation UID is not what we're expecting a write for
		if !ok || clusterCR.Status.GenerationUID != expectedStatusGen.UID {
			admitResponse.Result = &metav1.Status{
				Message: "\nKubeDirector-related status properties are read-only",
			}
			return &admitResponse
		}
		// If this status generation UID has already been admitted previously,
		// it's OK to write the status again as long as nothing is changing.
		// (For example we'll see this when a PATCH happens.)
		if expectedStatusGen.Validated {
			if !reflect.DeepEqual(clusterCR.Status, prevClusterCR.Status) {
				admitResponse.Result = &metav1.Status{
					Message: "\nKubeDirector-related status properties are read-only",
				}
				return &admitResponse
			}
		}
	}

	shared.ValidateStatusGen(clusterCR.UID)

	// Shortcut out of here if the spec is not being changed. Among other
	// things this allows KD to update status or metadata even if the
	// referenced app is bad/gone.
	if ar.Request.Operation == v1beta1.Update {
		if reflect.DeepEqual(clusterCR.Spec, prevClusterCR.Spec) {
			admitResponse.Allowed = true
			return &admitResponse
		}
	}

	// At this point, if app is bad, no need to continue with validation.
	appCR, patches, errorMsg := validateApp(&clusterCR, patches)

	// If app error, fail right away
	if appCR == nil {
		admitResponse.Result = &metav1.Status{
			Message: errorMsg,
		}
		return &admitResponse
	}

	// Validate cardinality and generate patches for defaults members values.
	valErrors, patches = validateCardinality(&clusterCR, appCR, valErrors, patches)

	// Validate that roles are known & sufficient.
	valErrors = validateClusterRoles(&clusterCR, appCR, valErrors)

	// Validate minimum resources for all roles
	valErrors = validateMinResources(&clusterCR, appCR, valErrors)

	valErrors, patches = validateRoleStorageClass(
		&clusterCR,
		valErrors,
		patches,
	)

	patches = addServiceType(&clusterCR, patches)

	// Validate file injections and generate patches for default values (if any)
	valErrors, patches = validateFileInjections(&clusterCR, valErrors, patches)

	// If cluster already exists, check for property changes.
	if ar.Request.Operation == v1beta1.Update {
		var changeErrors []string
		changeErrors = validateGeneralChanges(&clusterCR, &prevClusterCR, changeErrors)
		changeErrors = validateRoleChanges(&clusterCR, &prevClusterCR, changeErrors)
		// If un-change-able properties are being changed, ignore all other error
		// messages in favor of those. (The reason we didn't just do this check
		// first and then skip other validation is because this check depends on
		// the defaulting logic that happens in those other functions.)
		if len(changeErrors) != 0 {
			valErrors = changeErrors
		}
	}

	if len(valErrors) == 0 {
		if len(patches) != 0 {
			patchResult, patchErr := json.Marshal(patches)
			if patchErr == nil {
				admitResponse.Patch = patchResult
				patchType := v1beta1.PatchTypeJSONPatch
				admitResponse.PatchType = &patchType
			} else {
				valErrors = append(valErrors, failedToPatch)
			}
		}
	}

	if len(valErrors) == 0 {
		admitResponse.Allowed = true
	} else {
		admitResponse.Result = &metav1.Status{
			Message: "\n" + strings.Join(valErrors, "\n"),
		}
	}

	return &admitResponse
}<|MERGE_RESOLUTION|>--- conflicted
+++ resolved
@@ -43,7 +43,7 @@
 	ValueInt            *int32
 	ValueStr            *string
 	ValueFileInjections *kdv1.FilePermissions
-	ValueClusterStatus  *kdv1.ClusterStatus
+	ValueClusterStatus  *kdv1.KubeDirectorClusterStatus
 }
 
 func (obj clusterPatchValue) MarshalJSON() ([]byte, error) {
@@ -358,9 +358,6 @@
 	return valErrors, patches
 }
 
-<<<<<<< HEAD
-// validateMinResources function checks to see if minimum resource requirements
-=======
 // validateApp function checks for valid app and also
 // creates a patch to setup app_namespace field in
 // status resource
@@ -376,7 +373,7 @@
 			"\n" + fmt.Sprintf(invalidAppMessage, cr.Spec.AppID)
 	}
 
-	cr.Status = &kdv1.ClusterStatus{
+	cr.Status = &kdv1.KubeDirectorClusterStatus{
 		AppNamespace: appCR.Namespace,
 	}
 	cr.Status.Roles = make([]kdv1.RoleStatus, 0)
@@ -396,8 +393,7 @@
 	return appCR, patches, ""
 }
 
-// validateMinResources function checks to see if minimum resource requiements
->>>>>>> d934197d
+// validateMinResources function checks to see if minimum resource requirements
 // are specified for each role, by checking against associated app roles' minimum
 // requirement
 func validateMinResources(
