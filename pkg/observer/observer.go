// Copyright 2018 BlueData Software, Inc.

// Licensed under the Apache License, Version 2.0 (the "License");
// you may not use this file except in compliance with the License.
// You may obtain a copy of the License at

//     http://www.apache.org/licenses/LICENSE-2.0

// Unless required by applicable law or agreed to in writing, software
// distributed under the License is distributed on an "AS IS" BASIS,
// WITHOUT WARRANTIES OR CONDITIONS OF ANY KIND, either express or implied.
// See the License for the specific language governing permissions and
// limitations under the License.

package observer

import (
	"context"
	kdv1 "github.com/bluek8s/kubedirector/pkg/apis/kubedirector.bluedata.io/v1alpha1"
	"github.com/bluek8s/kubedirector/pkg/shared"
	"k8s.io/api/admissionregistration/v1beta1"
	appsv1 "k8s.io/api/apps/v1"
	v1 "k8s.io/api/core/v1"
	storagev1 "k8s.io/api/storage/v1"
	"k8s.io/apimachinery/pkg/types"
	"sigs.k8s.io/controller-runtime/pkg/client"
)

// GetCluster finds the k8s KubeDirectorCluster with the given name in the
// given namespace.
func GetCluster(
	namespace string,
	clusterName string,
) (*kdv1.KubeDirectorCluster, error) {

	result := &kdv1.KubeDirectorCluster{}
	err := shared.Client().Get(
		context.TODO(),
		types.NamespacedName{Namespace: namespace, Name: clusterName},
		result,
	)
	return result, err
}

// GetStatefulSet finds the k8s StatefulSet with the given name in the given
// namespace.
func GetStatefulSet(
	namespace string,
	statefulSetName string,
) (*appsv1.StatefulSet, error) {

	result := &appsv1.StatefulSet{}
	err := shared.Client().Get(
		context.TODO(),
		types.NamespacedName{Namespace: namespace, Name: statefulSetName},
		result,
	)
	return result, err
}

// GetService finds the k8s Service with the given name in the given namespace.
func GetService(
	namespace string,
	serviceName string,
) (*v1.Service, error) {

	result := &v1.Service{}
	err := shared.Client().Get(
		context.TODO(),
		types.NamespacedName{Namespace: namespace, Name: serviceName},
		result,
	)
	return result, err
}

// GetPod finds the k8s Pod with the given name in the given namespace.
func GetPod(
	namespace string,
	podName string,
) (*v1.Pod, error) {

	result := &v1.Pod{}
	err := shared.Client().Get(
		context.TODO(),
		types.NamespacedName{Namespace: namespace, Name: podName},
		result,
	)
	return result, err
}

// GetPVC finds the k8s PersistentVolumeClaim with the given name in the given
// namespace.
func GetPVC(
	namespace string,
	pvcName string,
) (*v1.PersistentVolumeClaim, error) {

	result := &v1.PersistentVolumeClaim{}
	err := shared.Client().Get(
		context.TODO(),
		types.NamespacedName{Namespace: namespace, Name: pvcName},
		result,
	)
	return result, err
}

// GetApp fetches the k8s KubeDirectorApp resource with the given name in
// the given namespace.
func GetApp(
	appNamespace string,
	appID string,
) (*kdv1.KubeDirectorApp, error) {

<<<<<<< HEAD
	appSpec := &kdv1.KubeDirectorApp{}

	// Check to see if this app exists in the cluster namespace
	appErr := shared.Client().Get(
		context.TODO(),
		types.NamespacedName{Namespace: clusterNamespace, Name: appID},
		appSpec,
	)

	if appErr == nil {
		return appSpec, appErr
	}

	// Check to see if it is present in our namespace
	kdNamespace, nsErr := shared.GetKubeDirectorNamespace()
	if nsErr != nil {
		return nil, nsErr
	}

	appErr = shared.Client().Get(
		context.TODO(),
		types.NamespacedName{Namespace: kdNamespace, Name: appID},
		appSpec,
	)
=======
	var appErr error

	appSpec := &kdv1.KubeDirectorApp{
		TypeMeta: metav1.TypeMeta{
			Kind:       "KubeDirectorApp",
			APIVersion: "kubedirector.bluedata.io/v1alpha1",
		},
		ObjectMeta: metav1.ObjectMeta{
			Name:      appID,
			Namespace: appNamespace,
		},
	}

	appErr = sdk.Get(appSpec)
>>>>>>> d934197d
	return appSpec, appErr
}

// GetValidatorWebhook fetches the webhook validator resource in
// KubeDirector's namespace.
func GetValidatorWebhook(
	validator string,
) (*v1beta1.MutatingWebhookConfiguration, error) {

	kdNamespace, err := shared.GetKubeDirectorNamespace()
	if err != nil {
		return nil, err
	}
	result := &v1beta1.MutatingWebhookConfiguration{}
	err = shared.Client().Get(
		context.TODO(),
		types.NamespacedName{Namespace: kdNamespace, Name: validator},
		result,
	)
	return result, err
}

// GetSecret fetches the secret resource in the given namespace.
func GetSecret(
	secretName string,
	namespace string,
) (*v1.Secret, error) {

	result := &v1.Secret{}
	err := shared.Client().Get(
		context.TODO(),
		types.NamespacedName{Namespace: namespace, Name: secretName},
		result,
	)
	return result, err
}

// GetDeployment fetches the deployment resource in KubeDirector's namespace.
func GetDeployment(
	deploymentName string,
) (*appsv1.Deployment, error) {

	kdNamespace, err := shared.GetKubeDirectorNamespace()
	if err != nil {
		return nil, err
	}
	result := &appsv1.Deployment{}
	err = shared.Client().Get(
		context.TODO(),
		types.NamespacedName{Namespace: kdNamespace, Name: deploymentName},
		result,
	)
	return result, err
}

// GetKDConfig fetches kubedirector config CR in KubeDirector's namespace.
func GetKDConfig(
	kdConfigName string,
) (*kdv1.KubeDirectorConfig, error) {

	kdNamespace, err := shared.GetKubeDirectorNamespace()
	if err != nil {
		return nil, err
	}

	result := &kdv1.KubeDirectorConfig{}
	err = shared.Client().Get(
		context.TODO(),
		types.NamespacedName{Namespace: kdNamespace, Name: kdConfigName},
		result,
	)
	return result, err
}

// GetStorageClass fetches the storage class resource with a given name.
func GetStorageClass(
	storageClassName string,
) (*storagev1.StorageClass, error) {

	result := &storagev1.StorageClass{}
	err := shared.Client().Get(
		context.TODO(),
		types.NamespacedName{Name: storageClassName},
		result,
	)
	return result, err
}

// GetDefaultStorageClass returns the default storage class, if any, as
// defined by k8s.
func GetDefaultStorageClass() (*storagev1.StorageClass, error) {

	// Namespace does not matter for this query; leave blank.
	result := &storagev1.StorageClassList{}
	err := shared.Client().List(context.TODO(), &client.ListOptions{}, result)
	if err != nil {
		return nil, err
	}
	numClasses := len(result.Items)
	for i := 0; i < numClasses; i++ {
		sc := &(result.Items[i])
		if sc.Annotations["storageclass.kubernetes.io/is-default-class"] == "true" {
			return sc, nil
		}
		if sc.Annotations["storageclass.beta.kubernetes.io/is-default-class"] == "true" {
			return sc, nil
		}
	}
	return nil, nil
}<|MERGE_RESOLUTION|>--- conflicted
+++ resolved
@@ -16,6 +16,7 @@
 
 import (
 	"context"
+
 	kdv1 "github.com/bluek8s/kubedirector/pkg/apis/kubedirector.bluedata.io/v1alpha1"
 	"github.com/bluek8s/kubedirector/pkg/shared"
 	"k8s.io/api/admissionregistration/v1beta1"
@@ -111,48 +112,14 @@
 	appID string,
 ) (*kdv1.KubeDirectorApp, error) {
 
-<<<<<<< HEAD
-	appSpec := &kdv1.KubeDirectorApp{}
-
-	// Check to see if this app exists in the cluster namespace
-	appErr := shared.Client().Get(
-		context.TODO(),
-		types.NamespacedName{Namespace: clusterNamespace, Name: appID},
-		appSpec,
-	)
-
-	if appErr == nil {
-		return appSpec, appErr
-	}
-
-	// Check to see if it is present in our namespace
-	kdNamespace, nsErr := shared.GetKubeDirectorNamespace()
-	if nsErr != nil {
-		return nil, nsErr
-	}
-
-	appErr = shared.Client().Get(
-		context.TODO(),
-		types.NamespacedName{Namespace: kdNamespace, Name: appID},
-		appSpec,
-	)
-=======
-	var appErr error
-
-	appSpec := &kdv1.KubeDirectorApp{
-		TypeMeta: metav1.TypeMeta{
-			Kind:       "KubeDirectorApp",
-			APIVersion: "kubedirector.bluedata.io/v1alpha1",
-		},
-		ObjectMeta: metav1.ObjectMeta{
-			Name:      appID,
-			Namespace: appNamespace,
-		},
-	}
-
-	appErr = sdk.Get(appSpec)
->>>>>>> d934197d
-	return appSpec, appErr
+	result := &kdv1.KubeDirectorApp{}
+	err := shared.Client().Get(
+		context.TODO(),
+		types.NamespacedName{Namespace: appNamespace, Name: appID},
+		result,
+	)
+
+	return result, err
 }
 
 // GetValidatorWebhook fetches the webhook validator resource in
