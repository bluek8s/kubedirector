--- conflicted
+++ resolved
@@ -309,15 +309,10 @@
 
 	// Reject an update or delete if the app CR is currently in use.
 	if ar.Request.Operation == v1beta1.Update || ar.Request.Operation == v1beta1.Delete {
-<<<<<<< HEAD
-		references := shared.ClustersUsingApp(ar.Request.Name)
-=======
-		references := reconciler.ClustersUsingApp(
+		references := shared.ClustersUsingApp(
+			ar.Request.Namespace,
 			ar.Request.Name,
-			ar.Request.Namespace,
-			handlerState,
 		)
->>>>>>> d934197d
 		if len(references) != 0 {
 			referencesStr := strings.Join(references, ", ")
 			admitResponse.Result = &metav1.Status{
