--- conflicted
+++ resolved
@@ -18,7 +18,6 @@
 	"crypto/tls"
 	"encoding/json"
 	"fmt"
-	"github.com/bluek8s/kubedirector/pkg/secretkeys"
 	"net/http"
 	"strconv"
 	"strings"
@@ -28,6 +27,7 @@
 	"github.com/bluek8s/kubedirector/pkg/catalog"
 	"github.com/bluek8s/kubedirector/pkg/controller/kubedirectorcluster"
 	"github.com/bluek8s/kubedirector/pkg/observer"
+	"github.com/bluek8s/kubedirector/pkg/secretkeys"
 	"github.com/bluek8s/kubedirector/pkg/shared"
 	"k8s.io/api/admission/v1beta1"
 	"k8s.io/apimachinery/pkg/api/equality"
@@ -60,11 +60,8 @@
 	ValueStr           *string
 	ValueClusterStatus *kdv1.KubeDirectorClusterStatus
 	ValueKDSecret      *kdv1.KDSecret
-<<<<<<< HEAD
+	ValueSecretKey     *kdv1.SecretKey
 	ValueDict          *dictValue
-=======
-	ValueSecretKey     *kdv1.SecretKey
->>>>>>> 3b4d034f
 }
 
 func (obj clusterPatchValue) MarshalJSON() ([]byte, error) {
@@ -78,13 +75,11 @@
 	if obj.ValueClusterStatus != nil {
 		return json.Marshal(obj.ValueClusterStatus)
 	}
-<<<<<<< HEAD
+	if obj.ValueSecretKey != nil {
+		return json.Marshal(obj.ValueSecretKey)
+	}
 	if obj.ValueDict != nil {
 		return json.Marshal(obj.ValueDict)
-=======
-	if obj.ValueSecretKey != nil {
-		return json.Marshal(obj.ValueSecretKey)
->>>>>>> 3b4d034f
 	}
 	return json.Marshal(obj.ValueStr)
 }
