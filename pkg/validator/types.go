// Copyright 2018 BlueData Software, Inc.

// Licensed under the Apache License, Version 2.0 (the "License");
// you may not use this file except in compliance with the License.
// You may obtain a copy of the License at

//     http://www.apache.org/licenses/LICENSE-2.0

// Unless required by applicable law or agreed to in writing, software
// distributed under the License is distributed on an "AS IS" BASIS,
// WITHOUT WARRANTIES OR CONDITIONS OF ANY KIND, either express or implied.
// See the License for the specific language governing permissions and
// limitations under the License.

package validator

import (
	"k8s.io/api/admission/v1beta1"
)

// admitFunc is used as the type for all the callback validators
type admitFunc func(*v1beta1.AdmissionReview) *v1beta1.AdmissionResponse

type checkFunc func() error

const (
	validatorServiceName = "kubedirector-validator"
	validatorWebhook     = "kubedirector-webhook"
	validatorSecret      = "kubedirector-validator-secret"
	webhookHandlerName   = "validate-cr.kubedirector.bluedata.io"
	validationPath       = "/validate"
	defaultServiceType   = "LoadBalancer"
	defaultNativeSystemd = false

	defaultFileInjectionMode  = "644"
	defaultFileInjectionOwner = "root"
	defaultFileInjectionGroup = "root"

	appCrt  = "app.crt"
	appKey  = "app.pem"
	rootCrt = "ca.crt"

	invalidAppMessage  = "Invalid app(%s). This app resource ID has not been registered."
	invalidCardinality = "Invalid member count for role(%s). Specified member count:%d Role cardinality:%s"
	invalidRole        = "Invalid role(%s) in app(%s) specified. Valid roles: \"%s\""
	unconfiguredRole   = "Active role(%s) in app(%s) must have its configuration included in the roles array."

	modifiedProperty = "The %s property is read-only."
	modifiedRole     = "Role(%s) properties other than the members count cannot be modified while role members exist."

	invalidNodeRoleID     = "Invalid role_id(%s) in role_services array in config section. Valid roles: \"%s\""
	invalidSelectedRoleID = "Invalid element(%s) in selected_roles array in config section. Valid roles: \"%s\""
	invalidServiceID      = "Invalid service_id(%s) in role_services array in config section. Valid services: \"%s\""

	nonUniqueRoleID       = "Each id in the roles array must be unique."
	nonUniqueServiceID    = "Each id in the services array must be unique."
	nonUniqueSelectedRole = "Each element of selected_roles array in config section must be unique."
	nonUniqueServiceRole  = "Each role_id in role_services array in config section must be unique."

	noDefaultImage = "Role(%s) has no specified image, and no top-level default image is specified."

	noURLScheme = "The endpoint for service(%s) must include a url_scheme value because is_dashboard is true."

	failedToPatch = "Internal error: failed to populate default values for unspecified properties."

	invalidStorageClass = "Unable to fetch storageClass object with the provided name(%s)."

	invalidRoleStorageClass = "Unable to fetch storageClassName(%s) for role(%s)."
	noDefaultStorageClass   = "storageClassName is not specified for one or more roles, and no default storage class is available."
	badDefaultStorageClass  = "storageClassName is not specified for one or more roles, and default storage class (%s) is not available on the system."
<<<<<<< HEAD
	invalidResource         = "Specified resource(\"%s\") value(\"%s\") for role(\"%s\") is invalid. Minimum value must be \"%s\"."
=======

	invalidResource = "Specified resource(\"%s\") value(\"%s\") for role(\"%s\") is invalid. Minimum value must be \"%s\"."
	invalidSrcURL   = "Unable to access the specified URL(\"%s\") in file injection spec for the role (%s). error: %s."
>>>>>>> d934197d
)<|MERGE_RESOLUTION|>--- conflicted
+++ resolved
@@ -68,11 +68,7 @@
 	invalidRoleStorageClass = "Unable to fetch storageClassName(%s) for role(%s)."
 	noDefaultStorageClass   = "storageClassName is not specified for one or more roles, and no default storage class is available."
 	badDefaultStorageClass  = "storageClassName is not specified for one or more roles, and default storage class (%s) is not available on the system."
-<<<<<<< HEAD
-	invalidResource         = "Specified resource(\"%s\") value(\"%s\") for role(\"%s\") is invalid. Minimum value must be \"%s\"."
-=======
 
 	invalidResource = "Specified resource(\"%s\") value(\"%s\") for role(\"%s\") is invalid. Minimum value must be \"%s\"."
 	invalidSrcURL   = "Unable to access the specified URL(\"%s\") in file injection spec for the role (%s). error: %s."
->>>>>>> d934197d
 )