// Copyright 2018 BlueData Software, Inc.

// Licensed under the Apache License, Version 2.0 (the "License");
// you may not use this file except in compliance with the License.
// You may obtain a copy of the License at

//     http://www.apache.org/licenses/LICENSE-2.0

// Unless required by applicable law or agreed to in writing, software
// distributed under the License is distributed on an "AS IS" BASIS,
// WITHOUT WARRANTIES OR CONDITIONS OF ANY KIND, either express or implied.
// See the License for the specific language governing permissions and
// limitations under the License.

package validator

import (
	"crypto/tls"
	"encoding/json"
	"fmt"
	"net/http"
	"reflect"
	"strconv"
	"strings"

	kdv1 "github.com/bluek8s/kubedirector/pkg/apis/kubedirector.bluedata.io/v1alpha1"
	"github.com/bluek8s/kubedirector/pkg/catalog"
	"github.com/bluek8s/kubedirector/pkg/observer"
	"github.com/bluek8s/kubedirector/pkg/reconciler"
	"github.com/bluek8s/kubedirector/pkg/shared"
	"k8s.io/api/admission/v1beta1"
	metav1 "k8s.io/apimachinery/pkg/apis/meta/v1"
)

// clusterPatchSpec is used to create the PATCH operation for populating
// default values for omitted properties.
type clusterPatchSpec struct {
	Op    string            `json:"op"`
	Path  string            `json:"path"`
	Value clusterPatchValue `json:"value"`
}

type clusterPatchValue struct {
<<<<<<< HEAD
	ValueInt           *int32
	ValueStr           *string
	ValueClusterStatus *kdv1.ClusterStatus
=======
	ValueInt            *int32
	ValueStr            *string
	ValueFileInjections *kdv1.FilePermissions
>>>>>>> 1909824d
}

func (obj clusterPatchValue) MarshalJSON() ([]byte, error) {
	if obj.ValueInt != nil {
		return json.Marshal(obj.ValueInt)
	} else if obj.ValueFileInjections != nil {
		return json.Marshal(obj.ValueFileInjections)
	}
	if obj.ValueClusterStatus != nil {
		return json.Marshal(obj.ValueClusterStatus)
	}
	return json.Marshal(obj.ValueStr)
}

// validateCardinality checks the member count specified for a role in the
// cluster CR against the cardinality value from the app CR. Any generated
// error messages will be added to the input list and returned. If there were
// no errors generated, a list of PATCH specs will also be returned for the
// purpose of populating default members values as necessary.
func validateCardinality(
	cr *kdv1.KubeDirectorCluster,
	appCR *kdv1.KubeDirectorApp,
	valErrors []string,
	patches []clusterPatchSpec,
) ([]string, []clusterPatchSpec) {

	anyError := false

	numRoles := len(cr.Spec.Roles)
	for i := 0; i < numRoles; i++ {
		role := &(cr.Spec.Roles[i])
		appRole := catalog.GetRoleFromID(appCR, role.Name)
		if appRole == nil {
			// Do nothing; this error will be reported from validateRoles.
			continue
		}
		cardinality, isScaleOut := catalog.GetRoleCardinality(appRole)
		if role.Members != nil {
			var invalidMemberCount = false
			if isScaleOut {
				if *(role.Members) < cardinality {
					invalidMemberCount = true
				}
			} else {
				if *(role.Members) != cardinality {
					invalidMemberCount = true
				}
			}
			if invalidMemberCount {
				anyError = true
				valErrors = append(
					valErrors,

					fmt.Sprintf(
						invalidCardinality,
						role.Name,
						*(role.Members),
						appRole.Cardinality,
					),
				)
			}
		} else {
			role.Members = &cardinality
			patches = append(
				patches,
				clusterPatchSpec{
					Op:   "add",
					Path: "/spec/roles/" + strconv.Itoa(i) + "/members",
					Value: clusterPatchValue{
						ValueInt: role.Members,
					},
				},
			)
		}
	}

	if anyError {
		var emptyPatchList []clusterPatchSpec
		return valErrors, emptyPatchList
	}
	return valErrors, patches
}

// validateClusterRoles checks that 1) all configured roles actually exist in
// the app type, 2) all active roles (according to the app config) that
// require more than 0 members are covered by the cluster config, and 3) we
// don't try to configure the same role more than once. Any generated error
// messages will be added to the input list and returned.
func validateClusterRoles(
	cr *kdv1.KubeDirectorCluster,
	appCR *kdv1.KubeDirectorApp,
	valErrors []string,
) []string {

	var configuredRoles []string

	allRoles := catalog.GetAllRoleIDs(appCR)
	roleSeen := make(map[string]bool)
	uniqueRoles := true
	for _, role := range cr.Spec.Roles {
		if shared.StringInList(role.Name, allRoles) {
			configuredRoles = append(configuredRoles, role.Name)
		} else {
			invalidRoleMsg := fmt.Sprintf(
				invalidRole,
				role.Name,
				appCR.Name,
				strings.Join(allRoles, ","),
			)
			valErrors = append(valErrors, invalidRoleMsg)
		}
		if _, ok := roleSeen[role.Name]; ok {
			uniqueRoles = false
		}
		roleSeen[role.Name] = true
	}
	if !uniqueRoles {
		valErrors = append(valErrors, nonUniqueRoleID)
	}
	for _, activeRole := range catalog.GetSelectedRoleIDs(appCR) {
		if !shared.StringInList(activeRole, configuredRoles) {
			role := catalog.GetRoleFromID(appCR, activeRole)
			// If our app CR validation is on point this should never be nil,
			// but it doesn't hurt to be careful.
			if role != nil {
				validMin, _ := catalog.GetRoleCardinality(role)
				if validMin != 0 {
					unconfiguredRoleMsg := fmt.Sprintf(
						unconfiguredRole,
						activeRole,
						appCR.Name,
					)
					valErrors = append(valErrors, unconfiguredRoleMsg)
				}
			}
		}
	}
	return valErrors
}

// validateGeneralChanges checks for modifications to any property that is
// not ever allowed to change after initial deployment. Currently this covers
// the top-level app. Any generated error messages will be added to the input
// list and returned.
func validateGeneralChanges(
	cr *kdv1.KubeDirectorCluster,
	prevCr *kdv1.KubeDirectorCluster,
	valErrors []string,
) []string {

	if cr.Spec.AppID != prevCr.Spec.AppID {
		appModifiedMsg := fmt.Sprintf(
			modifiedProperty,
			"app",
		)
		valErrors = append(valErrors, appModifiedMsg)
	}

	return valErrors
}

// validateRoleChanges checks for modifications to role properties. The
// members property of a role can always be changed (within cardinality
// constraints that are checked elsewhere). However other properties cannot
// be changed unless the role currently has no members. Any generated error
// messages will be added to the input list and returned.
func validateRoleChanges(
	cr *kdv1.KubeDirectorCluster,
	prevCr *kdv1.KubeDirectorCluster,
	valErrors []string,
) []string {

	prevRoles := make(map[string]*kdv1.Role)
	numPrevRoles := len(prevCr.Spec.Roles)
	for i := 0; i < numPrevRoles; i++ {
		p := &(prevCr.Spec.Roles[i])
		prevRoles[p.Name] = p
	}
	prevRoleHasStatus := make(map[string]bool)
	if prevCr.Status != nil {
		for _, s := range prevCr.Status.Roles {
			prevRoleHasStatus[s.Name] = true
		}
	}
	numRoles := len(cr.Spec.Roles)
	for i := 0; i < numRoles; i++ {
		role := &(cr.Spec.Roles[i])
		// Skip checking for modified properties if there are no existing role
		// members; i.e. no populated role status at all. Note that this is
		// different from just checking the "members" count of prevRole;
		// "members" is just the desired value which may not yet be reconciled.
		// Restricting change to when all role members are gone is good because:
		// - We won't show misleading configuration for existing members.
		// - We aren't required to do any explicit statefulset reconfig. The
		//   previous role's statefulset will have been deleted.
		if _, ok := prevRoleHasStatus[role.Name]; !ok {
			continue
		}
		// If there is status but no existing spec, the role was deleted.
		// Don't allow resurrecting it until it has finished going away.
		prevRole, hasPrevRole := prevRoles[role.Name]
		if !hasPrevRole {
			roleModifiedMsg := fmt.Sprintf(
				modifiedRole,
				role.Name,
			)
			valErrors = append(valErrors, roleModifiedMsg)
			continue
		}
		// There is status (i.e. current members) and a current spec. Reject
		// the new spec if anything other than the members count is different.
		compareRole := *role
		compareRole.Members = prevRole.Members
		if !reflect.DeepEqual(&compareRole, prevRole) {
			roleModifiedMsg := fmt.Sprintf(
				modifiedRole,
				role.Name,
			)
			valErrors = append(valErrors, roleModifiedMsg)
		}
	}
	return valErrors
}

// validateRoleStorageClass verifies storageClassName definition for a role
// If storage section is defined for a role, see if a storageClassName is
// also defined and if so validate it. If not, but a default is present in the
// global config, validate and use that one. Final fallback is to check to see
// if the underlying platform has a default storage class.
func validateRoleStorageClass(
	cr *kdv1.KubeDirectorCluster,
	valErrors []string,
	kdConfig *kdv1.KubeDirectorConfig,
	patches []clusterPatchSpec,
) ([]string, []clusterPatchSpec) {

	var validateDefault = false
	var missingDefault = false

	globalStorageClass := kdConfig.Spec.StorageClass
	numRoles := len(cr.Spec.Roles)
	for i := 0; i < numRoles; i++ {
		role := &(cr.Spec.Roles[i])
		if role.Storage.Size == "" {
			// No storage section.
			continue
		}
		storageClass := role.Storage.StorageClass
		if storageClass != nil {
			// Storage class is specified, so validate it.
			_, scErr := observer.GetStorageClass(*storageClass)
			if scErr != nil {
				valErrors = append(
					valErrors,
					fmt.Sprintf(
						invalidRoleStorageClass,
						*storageClass,
						role.Name,
					),
				)
			}
			continue
		}
		// No storage class specified. How we handle this depends on whether
		// there is a KubeDirector config-specified default.
		if globalStorageClass != nil {
			// Yep. Use that, and remember to validate it when we're done
			// looping.
			validateDefault = true
			role.Storage.StorageClass = globalStorageClass
		} else {
			// Nope. Let's see what K8s says is the default.
			scK8sDefault, _ := observer.GetDefaultStorageClass()
			if scK8sDefault == nil {
				missingDefault = true
				continue
			}
			role.Storage.StorageClass = &(scK8sDefault.Name)
		}
		// Patch in the defaulted value unless it is missing.
		if !missingDefault {
			patches = append(
				patches,
				clusterPatchSpec{
					Op:   "add",
					Path: "/spec/roles/" + strconv.Itoa(i) + "/storage/storageClassName",
					Value: clusterPatchValue{
						ValueStr: role.Storage.StorageClass,
					},
				},
			)
		}
	}

	if missingDefault {
		valErrors = append(
			valErrors,
			noDefaultStorageClass,
		)
	} else if validateDefault {
		_, err := observer.GetStorageClass(*globalStorageClass)
		if err != nil {
			valErrors = append(
				valErrors,
				fmt.Sprintf(
					badDefaultStorageClass,
					*globalStorageClass,
				),
			)
		}
	}

	return valErrors, patches
}

// validateApp function checks for valid app and also
// creates a patch to setup app_namespace field in
// status resource
func validateApp(
	cr *kdv1.KubeDirectorCluster,
	patches []clusterPatchSpec,
) (*kdv1.KubeDirectorApp, []clusterPatchSpec, string) {

	appCR, err := catalog.GetApp(cr)

	if err != nil {
		return nil, patches,
			"\n" + fmt.Sprintf(invalidAppMessage, cr.Spec.AppID)
	}

	cr.Status = &kdv1.ClusterStatus{
		AppNamespace: appCR.Namespace,
	}
	cr.Status.Roles = make([]kdv1.RoleStatus, 0)
	// Generate a patch object to add app namespace to the status resource
	patches = append(
		patches,
		clusterPatchSpec{
			Op:   "add",
			Path: "/status",
			Value: clusterPatchValue{
				ValueClusterStatus: cr.Status,
			},
		},
	)

	return appCR, patches, ""
}

// validateMinResources function checks to see if minimum resource requiements
// are specified for each role, by checking against associated app roles' minimum
// requirement
func validateMinResources(
	cr *kdv1.KubeDirectorCluster,
	appCR *kdv1.KubeDirectorApp,
	valErrors []string,
) []string {

	numRoles := len(cr.Spec.Roles)
	for i := 0; i < numRoles; i++ {
		role := &(cr.Spec.Roles[i])
		appRole := catalog.GetRoleFromID(appCR, role.Name)
		if appRole == nil {
			// Do nothing; this error will be reported from validateRoles.
			continue
		}

		minResources := catalog.GetRoleMinResources(appRole)
		if minResources == nil {
			// No minimum requirements for this role.
			continue
		}

		logError := func(
			resName string,
			resValue string,
			roleName string,
			expValue string,
			valErrors []string) []string {

			return append(
				valErrors,
				fmt.Sprintf(
					invalidResource,
					resName,
					resValue,
					roleName,
					expValue,
				),
			)
		}

		for resKey, resVal := range *minResources {
			if resVal.IsZero() {
				continue
			}

			if limit, ok := role.Resources.Requests[resKey]; ok {
				if limit.Value() < resVal.Value() {
					valErrors = logError(resKey.String(), limit.String(), role.Name, resVal.String(), valErrors)
				}
			} else {
				valErrors = logError(resKey.String(), "0", role.Name, resVal.String(), valErrors)
			}
		}
	}

	return valErrors
}

// validateFileInjections validates fileInjection spec defined for each role. Creates one or
// more patches as needed if permissions object is not setup for each fileInjection. Validation
// is done for the srcURL field by doing a HTTP HEAD on the url.
func validateFileInjections(
	cr *kdv1.KubeDirectorCluster,
	valErrors []string,
	patches []clusterPatchSpec,
) ([]string, []clusterPatchSpec) {

	// Patch function that will be used to patch various permission fields
	patchFunc := func(
		patches []clusterPatchSpec,
		roleIndex int,
		injectIndex int,
		patchPath string,
		patchValue *string,
	) []clusterPatchSpec {

		patches = append(
			patches,
			clusterPatchSpec{
				Op:   "add",
				Path: "/spec/roles/" + strconv.Itoa(roleIndex) + "/fileInjections/" + strconv.Itoa(injectIndex) + "/permissions/" + patchPath,
				Value: clusterPatchValue{
					ValueStr: patchValue,
				},
			},
		)
		return patches
	}

	numRoles := len(cr.Spec.Roles)
	for i := 0; i < numRoles; i++ {
		role := &(cr.Spec.Roles[i])
		if len(role.FileInjections) == 0 {
			// No file injections
			continue
		}
		numInjections := len(role.FileInjections)
		for j := 0; j < numInjections; j++ {
			fileInjection := role.FileInjections[j]
			srcURL := fileInjection.SrcURL

			// Validate to make sure srcURL is valid by doing a http head
			// we want to support insecure https. may be kdconfig can disallow
			// this in the future?
			tr := &http.Transport{
				TLSClientConfig: &tls.Config{InsecureSkipVerify: true},
			}
			client := &http.Client{Transport: tr}
			_, headErr := client.Head(srcURL)
			if headErr != nil {
				valErrors = append(
					valErrors,
					fmt.Sprintf(
						invalidSrcURL,
						srcURL,
						role.Name,
						headErr,
					),
				)
				continue
			}

			// Create patches if default values are not found
			fileModePatch := defaultFileInjectionMode
			fileOwnerPatch := defaultFileInjectionOwner
			fileGroupPatch := defaultFileInjectionGroup
			if fileInjection.Permissions == nil {
				perms := &kdv1.FilePermissions{
					FileMode:  &fileModePatch,
					FileOwner: &fileOwnerPatch,
					FileGroup: &fileGroupPatch,
				}
				patches = append(
					patches,
					clusterPatchSpec{
						Op:   "add",
						Path: "/spec/roles/" + strconv.Itoa(i) + "/fileInjections/" + strconv.Itoa(j) + "/permissions",
						Value: clusterPatchValue{
							ValueFileInjections: perms,
						},
					},
				)
			} else {
				if fileInjection.Permissions.FileMode == nil {
					patches = patchFunc(patches, i, j, "fileMode", &fileModePatch)
				}

				if fileInjection.Permissions.FileOwner == nil {
					patches = patchFunc(patches, i, j, "fileOwner", &fileOwnerPatch)
				}

				if fileInjection.Permissions.FileGroup == nil {
					patches = patchFunc(patches, i, j, "fileGroup", &fileGroupPatch)
				}
			}
		}
	}

	return valErrors, patches
}

// addServiceType function checks to see if serviceType is provided for a
// cluster CR. If unspecified, check to see if there is a default serviceType
// provided through kubedirector's config CR, otherwise use a global constant
// for service type. In either of those cases add an entry to PATCH spec for mutating
// cluster CR.
func addServiceType(
	cr *kdv1.KubeDirectorCluster,
	kdConfig *kdv1.KubeDirectorConfig,
	patches []clusterPatchSpec,
) []clusterPatchSpec {

	if cr.Spec.ServiceType != nil {
		return patches
	}

	serviceType := defaultServiceType
	if kdConfig.Spec.ServiceType != nil {
		serviceType = *kdConfig.Spec.ServiceType
	}
	cr.Spec.ServiceType = &serviceType

	patches = append(
		patches,
		clusterPatchSpec{
			Op:   "add",
			Path: "/spec/serviceType",
			Value: clusterPatchValue{
				ValueStr: cr.Spec.ServiceType,
			},
		},
	)

	return patches
}

// admitClusterCR is the top-level cluster validation function, which invokes
// the top-specific validation subroutines and composes the admission
// response.
func admitClusterCR(
	ar *v1beta1.AdmissionReview,
	handlerState *reconciler.Handler,
) *v1beta1.AdmissionResponse {

	var valErrors []string
	var patches []clusterPatchSpec
	var admitResponse = v1beta1.AdmissionResponse{
		Allowed: false,
	}

	// If this is a delete, the admission handler has nothing to do.
	if ar.Request.Operation == v1beta1.Delete {
		admitResponse.Allowed = true
		return &admitResponse
	}

	// Deserialize the object.
	raw := ar.Request.Object.Raw
	clusterCR := kdv1.KubeDirectorCluster{}
	if jsonErr := json.Unmarshal(raw, &clusterCR); jsonErr != nil {
		admitResponse.Result = &metav1.Status{
			Message: "\n" + jsonErr.Error(),
		}
		return &admitResponse
	}

	// If this is an update, get the previous version of the object ready for
	// use in some checks.
	prevClusterCR := kdv1.KubeDirectorCluster{}
	if ar.Request.Operation == v1beta1.Update {
		prevRaw := ar.Request.OldObject.Raw
		if prevJSONErr := json.Unmarshal(prevRaw, &prevClusterCR); prevJSONErr != nil {
			admitResponse.Result = &metav1.Status{
				Message: "\n" + prevJSONErr.Error(),
			}
			return &admitResponse
		}
	}

	// Don't allow Status to be updated except by KubeDirector. Do this by
	// using one-time codes known by KubeDirector.
	if clusterCR.Status != nil {
		expectedStatusGen, ok := reconciler.ReadStatusGen(
			&clusterCR,
			handlerState,
		)
		// Reject this write if either of:
		// - KubeDirector doesn't know about the cluster resource
		// - this status generation UID is not what we're expecting a write for
		if !ok || clusterCR.Status.GenerationUID != expectedStatusGen.UID {
			admitResponse.Result = &metav1.Status{
				Message: "\nKubeDirector-related status properties are read-only",
			}
			return &admitResponse
		}
		// If this status generation UID has already been admitted previously,
		// it's OK to write the status again as long as nothing is changing.
		// (For example we'll see this when a PATCH happens.)
		if expectedStatusGen.Validated {
			if !reflect.DeepEqual(clusterCR.Status, prevClusterCR.Status) {
				admitResponse.Result = &metav1.Status{
					Message: "\nKubeDirector-related status properties are read-only",
				}
				return &admitResponse
			}
		}
	}
	reconciler.ValidateStatusGen(
		&clusterCR,
		handlerState,
	)

	// Shortcut out of here if the spec is not being changed. Among other
	// things this allows KD to update status or metadata even if the
	// referenced app is bad/gone.
	if ar.Request.Operation == v1beta1.Update {
		if reflect.DeepEqual(clusterCR.Spec, prevClusterCR.Spec) {
			admitResponse.Allowed = true
			return &admitResponse
		}
	}

	// At this point, if app is bad, no need to continue with validation.
	appCR, patches, errorMsg := validateApp(&clusterCR, patches)

	// If app error, fail right away
	if appCR == nil {
		admitResponse.Result = &metav1.Status{
			Message: errorMsg,
		}
		return &admitResponse
	}

	// Fetch global config CR (if present)
	kdConfigCR, _ := observer.GetKDConfig(shared.KubeDirectorGlobalConfig)

	// Validate cardinality and generate patches for defaults members values.
	valErrors, patches = validateCardinality(&clusterCR, appCR, valErrors, patches)

	// Validate that roles are known & sufficient.
	valErrors = validateClusterRoles(&clusterCR, appCR, valErrors)

	// Validate minimum resources for all roles
	valErrors = validateMinResources(&clusterCR, appCR, valErrors)

	valErrors, patches = validateRoleStorageClass(
		&clusterCR,
		valErrors,
		kdConfigCR,
		patches,
	)

	patches = addServiceType(&clusterCR, kdConfigCR, patches)

	// Validate file injections and generate patches for default values (if any)
	valErrors, patches = validateFileInjections(&clusterCR, valErrors, patches)

	// If cluster already exists, check for property changes.
	if ar.Request.Operation == v1beta1.Update {
		var changeErrors []string
		changeErrors = validateGeneralChanges(&clusterCR, &prevClusterCR, changeErrors)
		changeErrors = validateRoleChanges(&clusterCR, &prevClusterCR, changeErrors)
		// If un-change-able properties are being changed, ignore all other error
		// messages in favor of those. (The reason we didn't just do this check
		// first and then skip other validation is because this check depends on
		// the defaulting logic that happens in those other functions.)
		if len(changeErrors) != 0 {
			valErrors = changeErrors
		}
	}

	if len(valErrors) == 0 {
		if len(patches) != 0 {
			patchResult, patchErr := json.Marshal(patches)
			if patchErr == nil {
				admitResponse.Patch = patchResult
				patchType := v1beta1.PatchTypeJSONPatch
				admitResponse.PatchType = &patchType
			} else {
				valErrors = append(valErrors, failedToPatch)
			}
		}
	}

	if len(valErrors) == 0 {
		admitResponse.Allowed = true
	} else {
		admitResponse.Result = &metav1.Status{
			Message: "\n" + strings.Join(valErrors, "\n"),
		}
	}

	return &admitResponse
}<|MERGE_RESOLUTION|>--- conflicted
+++ resolved
@@ -41,15 +41,10 @@
 }
 
 type clusterPatchValue struct {
-<<<<<<< HEAD
-	ValueInt           *int32
-	ValueStr           *string
-	ValueClusterStatus *kdv1.ClusterStatus
-=======
 	ValueInt            *int32
 	ValueStr            *string
 	ValueFileInjections *kdv1.FilePermissions
->>>>>>> 1909824d
+	ValueClusterStatus  *kdv1.ClusterStatus
 }
 
 func (obj clusterPatchValue) MarshalJSON() ([]byte, error) {
