// Copyright 2019 Hewlett Packard Enterprise Development LP

// Licensed under the Apache License, Version 2.0 (the "License");
// you may not use this file except in compliance with the License.
// You may obtain a copy of the License at

//     http://www.apache.org/licenses/LICENSE-2.0

// Unless required by applicable law or agreed to in writing, software
// distributed under the License is distributed on an "AS IS" BASIS,
// WITHOUT WARRANTIES OR CONDITIONS OF ANY KIND, either express or implied.
// See the License for the specific language governing permissions and
// limitations under the License.

package kubedirectorcluster

import (
	"bufio"
	"errors"
	"fmt"
	"os"
	"path/filepath"
	"strconv"
	"strings"
	"sync"

	"github.com/go-logr/logr"

	kdv1 "github.com/bluek8s/kubedirector/pkg/apis/kubedirector.hpe.com/v1beta1"
	"github.com/bluek8s/kubedirector/pkg/catalog"
	"github.com/bluek8s/kubedirector/pkg/executor"
	"github.com/bluek8s/kubedirector/pkg/observer"
	"github.com/bluek8s/kubedirector/pkg/shared"
	corev1 "k8s.io/api/core/v1"
	apierrors "k8s.io/apimachinery/pkg/api/errors"
)

// syncMembers is responsible for adding or deleting members. It and
// syncMemberNotifies are the only functions in this file that are invoked
// from another file (from the syncCluster function in cluster.go). Along with
// k8s interactions (changing statefulset replica count), this involves
// creating notifications to existing members about additions/deletions,
// injecting configmeta data into members, and triggering application setup.
// This function will modify the member status data structures to update their
// states.
func syncMembers(
	reqLogger logr.Logger,
	cr *kdv1.KubeDirectorCluster,
<<<<<<< HEAD
	roles []*RoleInfo,
	membersHaveChanged bool,
=======
	roles []*roleInfo,
>>>>>>> d0840f69
	configmetaGenerator func(string) string,
) error {

	// Update configmeta in current ready members if necessary. These may not
	// all succeed if any members are down. We'll return early if we fail to
	// update any ready members or if there are rebooting members that will
	// eventually need to be updated.
	allMembersUpdated := true
	checkGenOk := func(stateMembers []*kdv1.MemberStatus) bool {
		for _, member := range stateMembers {
			if member.StateDetail.LastConfigDataGeneration == nil {
				continue
			}
			if *member.StateDetail.LastConfigDataGeneration == *cr.Status.SpecGenerationToProcess {
				continue
			}
			return false
		}
		return true
	}
	for _, r := range roles {
		if ready, readyOk := r.membersByState[memberReady]; readyOk {
			handleReadyMembers(reqLogger, cr, r, configmetaGenerator)
			if allMembersUpdated {
				allMembersUpdated = checkGenOk(ready)
			}
		}
		if allMembersUpdated {
			if createPending, createPendingOk := r.membersByState[memberCreatePending]; createPendingOk {
				allMembersUpdated = checkGenOk(createPending)
			}
		}
		if allMembersUpdated {
			if creating, creatingOk := r.membersByState[memberCreating]; creatingOk {
				allMembersUpdated = checkGenOk(creating)
			}
		}
	}
	if !allMembersUpdated {
		// Not an error, we're just not done yet.
		shared.LogInfo(
			reqLogger,
			cr,
			shared.EventReasonCluster,
			"cluster spec change processing blocked on member updates",
		)
		return nil
	}

	// Do the state-appropriate actions for each member in each role.
	// Note that we don't handle roles in parallel currently because some
	// role handling involves "execute script on all cluster ready members",
	// and such operations need to be serialized. (For simplicity of
	// implementation in the app setup package.)
	for _, r := range roles {
		if _, ok := r.membersByState[memberCreatePending]; ok {
			handleCreatePendingMembers(reqLogger, cr, r)
		}
		if _, ok := r.membersByState[memberCreating]; ok {
			handleCreatingMembers(reqLogger, cr, r, roles, configmetaGenerator)
		}
		if _, ok := r.membersByState[memberDeletePending]; ok {
			handleDeletePendingMembers(reqLogger, cr, r, roles)
		}
		if _, ok := r.membersByState[memberDeleting]; ok {
			handleDeletingMembers(reqLogger, cr, r)
		}
	}

	return nil
}

// syncMemberNotifies is responsible processing any existing member
// notification queues. It and syncMembers are the only functions in this file
// that are invoked from another file (from the syncCluster function in
// cluster.go). Along with executing the notify commands into members, this
// function will modify the member status data structures to update their
// notification queues.
func syncMemberNotifies(
	reqLogger logr.Logger,
	cr *kdv1.KubeDirectorCluster,
) {

	var membersToProcess []*kdv1.MemberStatus
	numRoleStatuses := len(cr.Status.Roles)
	for i := 0; i < numRoleStatuses; i++ {
		roleStatus := &(cr.Status.Roles[i])
		numMembers := len(roleStatus.Members)
		for j := 0; j < numMembers; j++ {
			memberStatus := &(roleStatus.Members[j])
			if len(memberStatus.StateDetail.PendingNotifyCmds) != 0 {
				if memberStatus.State == string(memberReady) {
					membersToProcess = append(membersToProcess, memberStatus)
				}
			}
		}
	}
	numToProcess := len(membersToProcess)
	if numToProcess == 0 {
		return
	}
	var wgReady sync.WaitGroup
	wgReady.Add(numToProcess)
	for _, member := range membersToProcess {
		go func(m *kdv1.MemberStatus) {
			defer wgReady.Done()
			var newQueue []*kdv1.NotificationDesc
			for _, notify := range m.StateDetail.PendingNotifyCmds {
				cmd := appPrepStartscript + " " + strings.Join(notify.Arguments, " ")
				notifyError := executor.RunScript(
					reqLogger,
					cr,
					cr.Namespace,
					m.Pod,
					m.StateDetail.LastConfiguredContainer,
					executor.AppContainerName,
					"app reconfig",
					strings.NewReader(cmd),
				)
				// XXX Note that we don't distinguish here between pod-down
				// or unreachable and the case where the script runs but
				// actually returns an error. Arguably in the latter case we
				// should transition this node to a config error state.
				if notifyError != nil {
					newQueue = append(newQueue, notify)
					shared.LogErrorf(
						reqLogger,
						notifyError,
						cr,
						shared.EventReasonMember,
						"failed to notify member{%s} about member changes",
						m.Pod,
					)
				} else {
					m.StateDetail.LastSetupGeneration = m.StateDetail.LastConfigDataGeneration
				}
			}
			// Avoid a useless status write if we just rebuilt the same queue.
			if len(m.StateDetail.PendingNotifyCmds) != len(newQueue) {
				m.StateDetail.PendingNotifyCmds = newQueue
			}
		}(member)
	}
	wgReady.Wait()
}

// handleReadyMembers operates on all members in the role that are currently
// in the ready state. It will update the configmeta inside each guest with
// the latest content.
func handleReadyMembers(
	reqLogger logr.Logger,
	cr *kdv1.KubeDirectorCluster,
	role *RoleInfo,
	configmetaGenerator func(string) string,
) {

	ready := role.membersByState[memberReady]
	var wgReady sync.WaitGroup
	wgReady.Add(len(ready))
	for _, member := range ready {
		go func(m *kdv1.MemberStatus) {
			defer wgReady.Done()
			// If this pod never got configmeta (because it has no setup
			// package), it doesn't need an update.
			if m.StateDetail.LastConfigDataGeneration == nil {
				return
			}
			// If this pod has already been updated on a previous handler
			// pass, skip it.
			if *m.StateDetail.LastConfigDataGeneration == *cr.Status.SpecGenerationToProcess {
				return
			}
			// Drop in the new configmeta.
			configmeta := configmetaGenerator(m.Pod)
			createFileErr := executor.CreateFile(
				reqLogger,
				cr,
				cr.Namespace,
				m.Pod,
				m.StateDetail.LastConfiguredContainer,
				executor.AppContainerName,
				ConfigMetaFile,
				strings.NewReader(configmeta),
			)
			if createFileErr != nil {
				shared.LogErrorf(
					reqLogger,
					createFileErr,
					cr,
					shared.EventReasonMember,
					"failed to update config in member{%s} in role{%s}",
					m.Pod,
					role.roleStatus.Name,
				)
				return
			}
			m.StateDetail.LastConfigDataGeneration = cr.Status.SpecGenerationToProcess
		}(member)
	}
	wgReady.Wait()
}

// handleCreatePendingMembers operates on all members in the role that are
// currently in the create pending state. It first adjusts the statefulset
// replicas count as necessary, then checks each new member to see if it is
// running. If so, it moves it to the creating state. It is quite possible for
// members to be left in the create pending state across multiple reconciler
// passes.
func handleCreatePendingMembers(
	reqLogger logr.Logger,
	cr *kdv1.KubeDirectorCluster,
	role *RoleInfo,
) {

	// Fix statefulset if necessary, and bail out if it is not good yet.
	if !checkMemberCount(reqLogger, cr, role) {
		return
	}
	if !replicasSynced(reqLogger, cr, role) {
		return
	}

	createPending := role.membersByState[memberCreatePending]

	// Check each new member to see if it is running yet.
	var wgRunning sync.WaitGroup
	wgRunning.Add(len(createPending))
	for _, member := range createPending {
		go func(m *kdv1.MemberStatus) {
			defer wgRunning.Done()
			pod, podGetErr := observer.GetPod(cr.Namespace, m.Pod)
			if podGetErr != nil {
				// Can't get the pod. Skip it and try again later. This is
				// not necessarily an error; K8s might be slow.
				if apierrors.IsNotFound(podGetErr) {
					shared.LogInfof(
						reqLogger,
						cr,
						shared.EventReasonMember,
						"failed to find member{%s} in role{%s}; will retry",
						m.Pod,
						role.roleStatus.Name,
					)
				} else {
					shared.LogErrorf(
						reqLogger,
						podGetErr,
						cr,
						shared.EventReasonMember,
						"failed to find member{%s} in role{%s}",
						m.Pod,
						role.roleStatus.Name,
					)
				}
				return
			}
			if pod.Status.Phase == corev1.PodRunning {
				for _, containerStatus := range pod.Status.ContainerStatuses {
					if (containerStatus.Name == executor.AppContainerName) &&
						(containerStatus.ContainerID != "") {
						m.StateDetail.ConfiguringContainer = containerStatus.ContainerID
						m.State = string(memberCreating)
						// We don't need to update membersByState; the newly
						// creating-state members will be processed on a
						// subsequent reconciler pass.
						return
					}
				}
			}
		}(member)
	}
	wgRunning.Wait()
}

// handleCreatingMembers operates on all members in the role that are
// currently in the creating state, handling configmeta and app setup and
// initial configuration.  All ready members in the cluster are notified
// of the addition of the successfully configured members, which are moved to
// ready state. Members that were not successfully configured are left in the
// creating state and we'll tackle them again on next reconciler pass.
func handleCreatingMembers(
	reqLogger logr.Logger,
	cr *kdv1.KubeDirectorCluster,
	role *RoleInfo,
	allRoles []*RoleInfo,
	configmetaGenerator func(string) string,
) {

	creating := role.membersByState[memberCreating]

	// Fetch setup url package
	setupURL, setupURLErr := catalog.AppSetupPackageURL(cr, role.roleStatus.Name)
	if setupURLErr != nil {
		shared.LogErrorf(
			reqLogger,
			setupURLErr,
			cr,
			shared.EventReasonRole,
			"failed to fetch setup url for role{%s}",
			role.roleStatus.Name,
		)
		return
	}

	// Perform setup on all of these members.
	var wgSetup sync.WaitGroup
	wgSetup.Add(len(creating))
	for _, member := range creating {
		go func(m *kdv1.MemberStatus) {
			defer wgSetup.Done()

			containerID := m.StateDetail.ConfiguringContainer
			setFinalState := func(state memberState, errorDetail *string) {
				m.State = string(state)
				m.StateDetail.ConfigErrorDetail = errorDetail
			}

			// Check to see if we have to inject one or more files for this member
			if len(role.roleSpec.FileInjections) != 0 {
				injectErr := injectFiles(reqLogger, cr, m.Pod, containerID, role)
				if injectErr != nil {
					shared.LogErrorf(
						reqLogger,
						injectErr,
						cr,
						shared.EventReasonMember,
						"failed to inject one or more files for member{%s} in role{%s}",
						m.Pod,
						role.roleStatus.Name,
					)
					statusErrMsg := fmt.Sprintf(
						"failed requested file injections: %s",
						injectErr.Error(),
					)
					setFinalState(memberConfigError, &statusErrMsg)
					return
				}
			}

			if setupURL == "" {
				setFinalState(memberReady, nil)
				shared.LogInfof(
					reqLogger,
					cr,
					shared.EventReasonMember,
					"initial config skipped for member{%s} in role{%s}",
					m.Pod,
					role.roleStatus.Name,
				)
				return
			}

			// Start or continue the initial configuration.
			isFinal, configErr := appConfig(
				reqLogger,
				cr,
				setupURL,
				m.Pod,
				containerID,
				&m.StateDetail,
				role.roleStatus.Name,
				configmetaGenerator,
			)
			if !isFinal {
				shared.LogInfof(
					reqLogger,
					cr,
					shared.EventReasonMember,
					"initial config ongoing for member{%s} in role{%s}",
					m.Pod,
					role.roleStatus.Name,
				)
				return
			}
			if configErr != nil {
				shared.LogErrorf(
					reqLogger,
					configErr,
					cr,
					shared.EventReasonMember,
					"failed to run initial config for member{%s} in role{%s}",
					m.Pod,
					role.roleStatus.Name,
				)
				statusErrMsg := fmt.Sprintf(
					"execution of app config failed: %s",
					configErr.Error(),
				)
				setFinalState(memberConfigError, &statusErrMsg)
				return
			}
			shared.LogInfof(
				reqLogger,
				cr,
				shared.EventReasonMember,
				"initial config done for member{%s} in role{%s}",
				m.Pod,
				role.roleStatus.Name,
			)
			setFinalState(memberReady, nil)
		}(member)
	}
	wgSetup.Wait()

	// Generate the notifications to later send to any ready members that
	// aren't up-to-date. Notifications will not be sent about members in this
	// list still in the creating state, and also will not be sent about
	// members that already have lastConfiguredContainer set (i.e. are just
	// reboots) -- see the fqdnsList function.
	generateNotifies(reqLogger, cr, role, allRoles)

	// Now update configuringContainer and lastConfiguredContainer for the
	// any members no longer in creating state. We don't need to update
	// membersByState because these members won't be processed again until a
	// subsequent reconciler pass anyway.
	for _, member := range creating {
		if member.State != string(memberCreating) {
			member.StateDetail.LastConfiguredContainer = member.StateDetail.ConfiguringContainer
			member.StateDetail.ConfiguringContainer = ""
		}
	}
}

// handleDeletingMembers operates on all members in the role that are
// currently in the deleting state. If the replicas count on the statefulset
// has not been successfully updated yet, it attempts that change and returns.
// Otherwise it checks each pod to see if it is gone, and if so deletes the
// corresponding PVC and service. Once all member-related objects are gone,
// the member status is marked for removal. It is quite possible for members
// to be left in the deleting state across multiple reconciler passes.
func handleDeletingMembers(
	reqLogger logr.Logger,
	cr *kdv1.KubeDirectorCluster,
	role *RoleInfo,
) {

	// Fix statefulset if necessary. Note that the statefulset might not exist
	// in this case, so check that.
	if role.statefulSet != nil {
		if !checkMemberCount(reqLogger, cr, role) {
			return
		}
	}
	// We won't call replicasSynced here. We've already sent out the delete
	// notifies, so it wouldn't help batch those up. And it's nice to be
	// able to see the member statuses vanish one by one in concert with the
	// pods going away.

	deleting := role.membersByState[memberDeleting]

	// Now handle each of the deleting members in parallel. We want to clean
	// up the corresponding service and volume claim, and ultimately the
	// member status.
	var wgCleanup sync.WaitGroup
	wgCleanup.Add(len(deleting))
	for _, member := range deleting {
		go func(m *kdv1.MemberStatus) {
			defer wgCleanup.Done()
			_, podGetErr := observer.GetPod(cr.Namespace, m.Pod)
			if podGetErr == nil {
				// Pod isn't gone yet. Skip it.
				return
			} else if !apierrors.IsNotFound(podGetErr) {
				// Some error other than "not found". Skip pod and try again
				// later.
				shared.LogErrorf(
					reqLogger,
					podGetErr,
					cr,
					shared.EventReasonMember,
					"failed to find member{%s} in role{%s}",
					m.Pod,
					role.roleStatus.Name,
				)
				return
			}
			if m.Service != "" {
				serviceDelErr := executor.DeletePodService(
					reqLogger,
					cr.Namespace,
					m.Service,
				)
				if serviceDelErr == nil || apierrors.IsNotFound(serviceDelErr) {
					m.Service = ""
				} else {
					shared.LogErrorf(
						reqLogger,
						serviceDelErr,
						cr,
						shared.EventReasonMember,
						"failed to delete service{%s}",
						m.Service,
					)
				}
			}
			if m.PVC != "" {
				pvcDelErr := executor.DeletePVC(
					cr.Namespace,
					m.PVC,
				)
				if pvcDelErr == nil || apierrors.IsNotFound(pvcDelErr) {
					m.PVC = ""
				} else {
					shared.LogErrorf(
						reqLogger,
						pvcDelErr,
						cr,
						shared.EventReasonMember,
						"failed to delete PVC{%s}",
						m.PVC,
					)
				}
			}
			// If service and PVC have been cleaned up, mark member status for
			// removal.
			if m.Service == "" && m.PVC == "" {
				m.Pod = ""
			}
		}(member)
	}
	wgCleanup.Wait()
}

// handleDeletePendingMembers operates on all members in the role that are
// currently in the delete pending state. It first notifies all ready members
// in the cluster of the impending deletion; then it moves all of these
// delete pending members to the deleting state.
func handleDeletePendingMembers(
	reqLogger logr.Logger,
	cr *kdv1.KubeDirectorCluster,
	role *RoleInfo,
	allRoles []*RoleInfo,
) {

	// Generate the notifications for these members, to later send to any
	// ready nodes that aren't up-to-date.
	generateNotifies(reqLogger, cr, role, allRoles)

	// All done, change state.
	for _, member := range role.membersByState[memberDeletePending] {
		member.State = string(memberDeleting)
	}
	role.membersByState[memberDeleting] = append(
		role.membersByState[memberDeleting],
		role.membersByState[memberDeletePending]...,
	)
	delete(role.membersByState, memberDeletePending)
}

// checkMemberCount examines an existing statefulset to see if its replicas
// count needs to be reconciled, and does so if necessary. Return false if the
// statefulset had to be changed.
func checkMemberCount(
	reqLogger logr.Logger,
	cr *kdv1.KubeDirectorCluster,
	role *RoleInfo,
) bool {

	// Calculate the number of members that a statefulset/role SHOULD
	// currently have. Don't use roleSpec here. roleSpec could flap around and
	// we'll ignore it if we're still working on a previous change.
	replicas := int32(len(role.membersByState[memberCreatePending]) +
		len(role.membersByState[memberCreating]) +
		len(role.membersByState[memberReady]) +
		len(role.membersByState[memberConfigError]))

	// Fix the statefulset if we haven't successfully resized it yet.
	if *(role.statefulSet.Spec.Replicas) != replicas {
		shared.LogInfof(
			reqLogger,
			cr,
			shared.EventReasonRole,
			"changing replicas count for role{%s}: %v -> %v",
			role.roleStatus.Name,
			*(role.statefulSet.Spec.Replicas),
			replicas,
		)
		updateErr := executor.UpdateStatefulSetReplicas(
			reqLogger,
			cr,
			replicas,
			role.statefulSet,
		)
		if updateErr != nil {
			shared.LogErrorf(
				reqLogger,
				updateErr,
				cr,
				shared.EventReasonRole,
				"failed to change StatefulSet{%s} replicas",
				role.statefulSet.Name,
			)
		}
		return false
	}

	return true
}

// replicasSynced returns true if the role's statefulset has its status
// replicas count matching its spec replicas count.
func replicasSynced(
	reqLogger logr.Logger,
	cr *kdv1.KubeDirectorCluster,
	role *RoleInfo,
) bool {

	if role.statefulSet.Status.Replicas != *(role.statefulSet.Spec.Replicas) {
		shared.LogInfof(
			reqLogger,
			cr,
			shared.EventReasonRole,
			"waiting for replicas count for role{%s}: %v -> %v",
			role.roleStatus.Name,
			role.statefulSet.Status.Replicas,
			*(role.statefulSet.Spec.Replicas),
		)
		return false
	}

	return true
}

// setupNodePrep injects the configcli package (configcli et al) into the member's
// container and installs it.
func setupNodePrep(
	reqLogger logr.Logger,
	cr *kdv1.KubeDirectorCluster,
	podName string,
	expectedContainerID string,
) error {

	// Check to see if the destination file exists already, in which case just
	// return. Also bail out if we cannot manage to check file existence.
	fileExists, fileError := executor.IsFileExists(
		reqLogger,
		cr,
		cr.Namespace,
		podName,
		expectedContainerID,
		executor.AppContainerName,
		configcliTestFile,
	)
	if fileError != nil {
		return fileError
	} else if fileExists {
		return nil
	}

	// Inject the configcli package, taken from the KubeDirector's container.
	nodePrepFile, openErr := os.Open(configcliSrcFile)
	if openErr != nil {
		return fmt.Errorf(
			"failed to open file %s: %v",
			configcliSrcFile,
			openErr,
		)
	}
	defer nodePrepFile.Close()
	createErr := executor.CreateFile(
		reqLogger,
		cr,
		cr.Namespace,
		podName,
		expectedContainerID,
		executor.AppContainerName,
		configcliDestFile,
		bufio.NewReader(nodePrepFile),
	)
	if createErr != nil {
		return createErr
	}

	// Install it.
	return executor.RunScript(
		reqLogger,
		cr,
		cr.Namespace,
		podName,
		expectedContainerID,
		executor.AppContainerName,
		"configcli setup",
		strings.NewReader(configcliInstallCmd),
	)
}

// setupAppConfig injects the app setup package (if any) into the member's
// container and installs it.
func setupAppConfig(
	reqLogger logr.Logger,
	cr *kdv1.KubeDirectorCluster,
	setupURL string,
	podName string,
	expectedContainerID string,
	roleName string,
) error {

	// Check to see if the destination file exists already, in which case just
	// return. Also bail out if we cannot manage to check file existence.
	fileExists, fileError := executor.IsFileExists(
		reqLogger,
		cr,
		cr.Namespace,
		podName,
		expectedContainerID,
		executor.AppContainerName,
		appPrepStartscript,
	)
	if fileError != nil {
		return fileError
	} else if fileExists {
		return nil
	}

	// Fetch and install it.
	cmd := strings.Replace(appPrepInitCmd, "{{APP_CONFIG_URL}}", setupURL, -1)
	return executor.RunScript(
		reqLogger,
		cr,
		cr.Namespace,
		podName,
		expectedContainerID,
		executor.AppContainerName,
		"app config setup",
		strings.NewReader(cmd),
	)
}

// injectFiles injects one or more files as specified through role spec
// Each file will be downloaded to the specified location inside the pod and
// file permissions and ownership will be updated based on the spec.
func injectFiles(
	reqLogger logr.Logger,
	cr *kdv1.KubeDirectorCluster,
	podName string,
<<<<<<< HEAD
	role *RoleInfo,
=======
	expectedContainerID string,
	role *roleInfo,
>>>>>>> d0840f69
) error {

	for _, fileInjection := range role.roleSpec.FileInjections {
		// Get base file name
		fileName := filepath.Base(fileInjection.SrcURL)
		// Construct the full destination path
		destFile := filepath.Join(fileInjection.DestDir, fileName)
		// Build the complete injection command. Include setting mode/owner
		// if specified.
		fileInjectCmd := fmt.Sprintf(
			fileInjectionCommand,
			fileInjection.DestDir,
			fileInjection.DestDir,
			fileInjection.SrcURL,
			destFile,
		)
		if fileInjection.Permissions != nil {
			if fileInjection.Permissions.FileMode != nil {
				fileModeStr := strconv.FormatInt(int64(*fileInjection.Permissions.FileMode), 8)
				fileInjectCmd = strings.Join(
					[]string{fileInjectCmd, "&&", "chmod", fileModeStr, destFile},
					" ",
				)
			}
			if fileInjection.Permissions.FileOwner != nil {
				fileInjectCmd = strings.Join(
					[]string{fileInjectCmd, "&&", "chown", *fileInjection.Permissions.FileOwner, destFile},
					" ",
				)
			}
			if fileInjection.Permissions.FileGroup != nil {
				fileInjectCmd = strings.Join(
					[]string{fileInjectCmd, "&&", "chgrp", *fileInjection.Permissions.FileGroup, destFile},
					" ",
				)
			}
		}
		// Away we go!
		err := executor.RunScript(
			reqLogger,
			cr,
			cr.Namespace,
			podName,
			expectedContainerID,
			executor.AppContainerName,
			"file injection ("+destFile+")",
			strings.NewReader(fileInjectCmd),
		)
		if err != nil {
			return err
		}
	}
	return nil
}

// generateNotifies prepares the info for handling a lifecycle event to all
// currently ready or rebooting members that have a stale last setup gen. That
// info is added to each such member's notification queue.
func generateNotifies(
	reqLogger logr.Logger,
	cr *kdv1.KubeDirectorCluster,
<<<<<<< HEAD
	role *RoleInfo,
	allRoles []*RoleInfo,
) bool {
=======
	role *roleInfo,
	allRoles []*roleInfo,
) {
>>>>>>> d0840f69

	// specGenerationToProcess should always be non-nil in current usage,
	// but doesn't hurt to check.
	if cr.Status.SpecGenerationToProcess == nil {
		return
	}

	for _, otherRole := range allRoles {
		if len(otherRole.membersByState[memberReady])+
			len(otherRole.membersByState[memberCreatePending])+
			len(otherRole.membersByState[memberCreating]) == 0 {
			// This is not just an optimization; note also that in the case
			// of a role with zero overall members then otherRole.roleStatus
			// referenced below will be nil. That case is covered here too.
			continue
		}
		setupURL, setupURLErr := catalog.AppSetupPackageURL(cr, otherRole.roleStatus.Name)
		if setupURLErr != nil {
			shared.LogErrorf(
				reqLogger,
				setupURLErr,
				cr,
				shared.EventReasonRole,
				"failed to fetch setup url for role{%s}",
				otherRole.roleStatus.Name,
			)
			setupURL = ""
		}
<<<<<<< HEAD
		if ready, ok := otherRole.membersByState[memberReady]; ok {
			for _, member := range ready {
				go func(m *kdv1.MemberStatus, r *RoleInfo) {
					defer wgReady.Done()

					if setupURL == "" {
						// No notification necessary for this role
						shared.LogInfof(
							reqLogger,
							cr,
							shared.EventReasonMember,
							"notify skipped for member{%s} in role{%s}",
							m.Pod,
							r.roleStatus.Name,
						)
						return
					}

					configErr := appReConfig(reqLogger, cr, m.Pod, r.roleStatus.Name, role)
					if configErr != nil {
						shared.LogErrorf(
							reqLogger,
							configErr,
							cr,
							shared.EventReasonMember,
							"failed to notify member{%s} in role{%s}",
							m.Pod,
							role.roleStatus.Name,
						)
						allNotifyFinished = false
						return
					}
				}(member, otherRole)
=======
		if setupURL == "" {
			// No notification necessary for any member in this role.
			shared.LogInfof(
				reqLogger,
				cr,
				shared.EventReasonRole,
				"notify skipped for members in role{%s}",
				otherRole.roleStatus.Name,
			)
			continue
		}
		processor := func(stateMembers []*kdv1.MemberStatus) {
			for _, member := range stateMembers {
				if member.StateDetail.LastSetupGeneration == nil {
					continue
				}
				if *member.StateDetail.LastSetupGeneration == *cr.Status.SpecGenerationToProcess {
					continue
				}
				queueNotify(
					reqLogger,
					cr,
					member.Pod,
					&member.StateDetail,
					role,
				)
>>>>>>> d0840f69
			}
		}
		if ready, readyOk := otherRole.membersByState[memberReady]; readyOk {
			processor(ready)
		}
		if createPending, createPendingOk := otherRole.membersByState[memberCreatePending]; createPendingOk {
			processor(createPending)
		}
		if creating, creatingOk := otherRole.membersByState[memberCreating]; creatingOk {
			processor(creating)
		}
	}
}

// appConfig does the initial run of a member's app setup script, including
// the installation of any prerequisite materials. Check the returned
// "result is final" boolean to see if this needs to be called again on next
// reconciler pass.
func appConfig(
	reqLogger logr.Logger,
	cr *kdv1.KubeDirectorCluster,
	setupURL string,
	podName string,
	expectedContainerID string,
	stateDetail *kdv1.MemberStateDetail,
	roleName string,
	configmetaGenerator func(string) string,
) (bool, error) {

	// If a config error detail already exists, this is a restart of a member
	// that had been in config error state. In that case we won't try
	// checking the existing state within the guest.
	if stateDetail.ConfigErrorDetail != nil {
		// Clean up for the retry.
		stateDetail.ConfigErrorDetail = nil
		stateDetail.LastSetupGeneration = nil
		stateDetail.PendingNotifyCmds = []*kdv1.NotificationDesc{}
		shared.LogInfof(
			reqLogger,
			cr,
			shared.EventReasonMember,
			"member{%s} was previously in config error state; re-trying setup",
			podName,
		)
	} else {
		// For initial configuration, startscript will run asynchronously and we
		// will check back periodically. So let's have a look at the existing
		// status if any.
		var statusStrB strings.Builder
		fileExists, fileError := executor.ReadFile(
			reqLogger,
			cr,
			cr.Namespace,
			podName,
			expectedContainerID,
			executor.AppContainerName,
			appPrepConfigStatus,
			&statusStrB,
		)
		if fileError != nil {
			return true, fileError
		}
		if fileExists {
			// Configure script was previously started. Extract the container
			// ID where it is/was run, and see if we have a final config status.
			statusStr := statusStrB.String()
			splitPoint := strings.LastIndex(statusStr, "=")
			if splitPoint == -1 {
				// That's odd. It's not the file that we wrote...
				err := errors.New("configure failed with malformed status file")
				return true, err
			}
			configContainerID, configStatus := statusStr[:splitPoint], statusStr[splitPoint+1:]
			if configStatus == "" {
				// Script isn't done. But was it interrupted by a container
				// restart? If not we will return and check again later; if so
				// we will fall through and try to start setup from scratch.
				if configContainerID == expectedContainerID {
					return false, nil
				}
				shared.LogInfof(
					reqLogger,
					cr,
					shared.EventReasonMember,
					"previous setup for member{%s} interrupted; re-trying setup",
					podName,
				)
			} else {
				// Setup has previously completed with success or error. If
				// the current container is the container that setup was run
				// on, update LastSetupGeneration to indicate that the last
				// pushed configmeta was processed. Clear any pending notifies
				// because we captured that info as part of setup.
				if configContainerID == expectedContainerID {
					stateDetail.LastSetupGeneration = stateDetail.LastConfigDataGeneration
					stateDetail.PendingNotifyCmds = []*kdv1.NotificationDesc{}
				}
				status, convErr := strconv.Atoi(configStatus)
				if convErr == nil && status == 0 {
					return true, nil
				}
				statusErr := fmt.Errorf(
					"configure failed with exit status {%s}",
					configStatus,
				)
				return true, statusErr
			}
		}
	}
	// We haven't successfully started the configure script yet.
	// First upload the configmeta file.
	configmetaErr := executor.CreateFile(
		reqLogger,
		cr,
		cr.Namespace,
		podName,
		expectedContainerID,
		executor.AppContainerName,
		ConfigMetaFile,
		strings.NewReader(configmetaGenerator(podName)),
	)
	if configmetaErr != nil {
		return true, configmetaErr
	}
	// Successfully injected configmeta so record that.
	stateDetail.LastConfigDataGeneration = cr.Status.SpecGenerationToProcess
	// Set up configcli package for this member (if not set up already).
	prepErr := setupNodePrep(reqLogger, cr, podName, expectedContainerID)
	if prepErr != nil {
		return true, prepErr
	}
	// Make sure the necessary app-specific materials are in place.
	setupErr := setupAppConfig(reqLogger, cr, setupURL, podName, expectedContainerID, roleName)
	if setupErr != nil {
		return true, setupErr
	}
	// Now kick off the initial config.
	cmd := fmt.Sprintf(appPrepConfigRunCmd, expectedContainerID)
	cmdErr := executor.RunScript(
		reqLogger,
		cr,
		cr.Namespace,
		podName,
		expectedContainerID,
		executor.AppContainerName,
		"app config",
		strings.NewReader(cmd),
	)
	if cmdErr != nil {
		return true, cmdErr
	}
	return false, nil
}

// queueNotify prepares the info for handling a lifecycle event to a currently
// ready node, and adds the info to the node's notification queue. We are
// notifying about new members either being added to the modifiedRole (if it
// has members in creating state) or being removed (if it has members in
// delete pending state).
func queueNotify(
	reqLogger logr.Logger,
	cr *kdv1.KubeDirectorCluster,
	podName string,
<<<<<<< HEAD
	roleName string,
	otherRole *RoleInfo,
) error {
=======
	stateDetail *kdv1.MemberStateDetail,
	modifiedRole *roleInfo,
) {
>>>>>>> d0840f69

	// Figure out which lifecycle event we're dealing with, and collect the
	// FQDNs of the affected members.
	op := ""
	deltaFqdns := ""
	if creatingOrCreated, ok := modifiedRole.membersByState[memberCreating]; ok {
		// At the time this function is called, members in this list are
		// marked as creating, ready, or config error. The fqdnsList function
		// will appropriately skip the ones that are still creating, or the
		// ones in other states that are just reboots.
		op = "addnodes"
		deltaFqdns = fqdnsList(cr, creatingOrCreated)
	}
	if op == "" {
		if deletePending, ok := modifiedRole.membersByState[memberDeletePending]; ok {
			op = "delnodes"
			deltaFqdns = fqdnsList(cr, deletePending)
		}
	}
	if deltaFqdns == "" {
		// No nodes actually being created/deleted. One example of this
		// is in the creating case where none have been successfully
		// configured.
		return
	}
	shared.LogInfof(
		reqLogger,
		cr,
		shared.EventReasonNoEvent,
		"will notify member{%s}: %s",
		podName,
		op,
	)
	// Compose the notify command arguments.
	arguments := []string{
		"--" + op,
		"--nodegroup 1", // currently only 1 nodegroup possible
		"--role",
		modifiedRole.roleStatus.Name,
		"--fqdns",
		deltaFqdns,
	}
	notifyDesc := kdv1.NotificationDesc{
		Arguments: arguments,
	}
	stateDetail.PendingNotifyCmds = append(
		stateDetail.PendingNotifyCmds,
		&notifyDesc,
	)
}

// fqdnsList generates a comma-separated list of FQDNs given a list of members.
func fqdnsList(
	cr *kdv1.KubeDirectorCluster,
	members []*kdv1.MemberStatus,
) string {

	getMemberFqdn := func(m *kdv1.MemberStatus) string {
		s := []string{
			m.Pod,
			cr.Status.ClusterService,
			cr.Namespace + shared.GetSvcClusterDomainBase(),
		}
		return strings.Join(s, ".")
	}
	numMembers := len(members)
	fqdns := make([]string, 0, numMembers)
	for i := 0; i < numMembers; i++ {
		// Grab any member in the deletePending state.
		if members[i].State == memberDeletePending {
			fqdns = append(fqdns, getMemberFqdn(members[i]))
			continue
		}
		// Skip any member in the creating state, since it has not been
		// successfully configured. Also skip any member with
		// lastConfiguredContainer already set since it is a reboot.
		if (members[i].State != memberCreating) &&
			(members[i].StateDetail.LastConfiguredContainer == "") {
			fqdns = append(fqdns, getMemberFqdn(members[i]))
		}
	}
	return strings.Join(fqdns, ",")
}<|MERGE_RESOLUTION|>--- conflicted
+++ resolved
@@ -46,12 +46,7 @@
 func syncMembers(
 	reqLogger logr.Logger,
 	cr *kdv1.KubeDirectorCluster,
-<<<<<<< HEAD
 	roles []*RoleInfo,
-	membersHaveChanged bool,
-=======
-	roles []*roleInfo,
->>>>>>> d0840f69
 	configmetaGenerator func(string) string,
 ) error {
 
@@ -787,12 +782,8 @@
 	reqLogger logr.Logger,
 	cr *kdv1.KubeDirectorCluster,
 	podName string,
-<<<<<<< HEAD
+	expectedContainerID string,
 	role *RoleInfo,
-=======
-	expectedContainerID string,
-	role *roleInfo,
->>>>>>> d0840f69
 ) error {
 
 	for _, fileInjection := range role.roleSpec.FileInjections {
@@ -854,15 +845,9 @@
 func generateNotifies(
 	reqLogger logr.Logger,
 	cr *kdv1.KubeDirectorCluster,
-<<<<<<< HEAD
 	role *RoleInfo,
 	allRoles []*RoleInfo,
-) bool {
-=======
-	role *roleInfo,
-	allRoles []*roleInfo,
 ) {
->>>>>>> d0840f69
 
 	// specGenerationToProcess should always be non-nil in current usage,
 	// but doesn't hurt to check.
@@ -891,41 +876,6 @@
 			)
 			setupURL = ""
 		}
-<<<<<<< HEAD
-		if ready, ok := otherRole.membersByState[memberReady]; ok {
-			for _, member := range ready {
-				go func(m *kdv1.MemberStatus, r *RoleInfo) {
-					defer wgReady.Done()
-
-					if setupURL == "" {
-						// No notification necessary for this role
-						shared.LogInfof(
-							reqLogger,
-							cr,
-							shared.EventReasonMember,
-							"notify skipped for member{%s} in role{%s}",
-							m.Pod,
-							r.roleStatus.Name,
-						)
-						return
-					}
-
-					configErr := appReConfig(reqLogger, cr, m.Pod, r.roleStatus.Name, role)
-					if configErr != nil {
-						shared.LogErrorf(
-							reqLogger,
-							configErr,
-							cr,
-							shared.EventReasonMember,
-							"failed to notify member{%s} in role{%s}",
-							m.Pod,
-							role.roleStatus.Name,
-						)
-						allNotifyFinished = false
-						return
-					}
-				}(member, otherRole)
-=======
 		if setupURL == "" {
 			// No notification necessary for any member in this role.
 			shared.LogInfof(
@@ -952,7 +902,6 @@
 					&member.StateDetail,
 					role,
 				)
->>>>>>> d0840f69
 			}
 		}
 		if ready, readyOk := otherRole.membersByState[memberReady]; readyOk {
@@ -1116,15 +1065,9 @@
 	reqLogger logr.Logger,
 	cr *kdv1.KubeDirectorCluster,
 	podName string,
-<<<<<<< HEAD
-	roleName string,
-	otherRole *RoleInfo,
-) error {
-=======
 	stateDetail *kdv1.MemberStateDetail,
-	modifiedRole *roleInfo,
+	modifiedRole *RoleInfo,
 ) {
->>>>>>> d0840f69
 
 	// Figure out which lifecycle event we're dealing with, and collect the
 	// FQDNs of the affected members.
