--- conflicted
+++ resolved
@@ -34,14 +34,11 @@
 	// ConfigMapType is a label placed on desired comfig maps that
 	// we want to watch and propogate inside containers
 	configMapType = shared.KdDomainBase + "/cmType"
-<<<<<<< HEAD
 	// ServiceTokenAnnotation auth token for service
 	serviceAuthToken = shared.KdDomainBase + "/kd-auth-token"
-=======
 	// SecretType is a label placed on desired secret that
 	// we want to watch and propogate inside containers
 	secretType = shared.KdDomainBase + "/secretType"
->>>>>>> 03e75709
 )
 
 // allServiceRefkeys is a subroutine of getServices, used to generate a
