// Copyright 2019 Hewlett Packard Enterprise Development LP

// Licensed under the Apache License, Version 2.0 (the "License");
// you may not use this file except in compliance with the License.
// You may obtain a copy of the License at

//     http://www.apache.org/licenses/LICENSE-2.0

// Unless required by applicable law or agreed to in writing, software
// distributed under the License is distributed on an "AS IS" BASIS,
// WITHOUT WARRANTIES OR CONDITIONS OF ANY KIND, either express or implied.
// See the License for the specific language governing permissions and
// limitations under the License.

package validator

import (
	"encoding/json"
	"fmt"
	"github.com/bluek8s/kubedirector/pkg/secretkeys"
	"strings"

	"github.com/bluek8s/kubedirector/pkg/controller/kubedirectorconfig"
	"github.com/bluek8s/kubedirector/pkg/shared"

	kdv1 "github.com/bluek8s/kubedirector/pkg/apis/kubedirector/v1beta1"
	"github.com/bluek8s/kubedirector/pkg/observer"
	"k8s.io/api/admission/v1beta1"
	"k8s.io/apimachinery/pkg/api/equality"
	metav1 "k8s.io/apimachinery/pkg/apis/meta/v1"
)

// configPatchSpec is used to create the PATCH operation for populating
// default values in the config as necessary.
type configPatchSpec struct {
	Op    string           `json:"op"`
	Path  string           `json:"path"`
	Value configPatchValue `json:"value"`
}

type configPatchValue struct {
	ValueStr  *string
	ValueBool *bool
	// if no value is specified, will marshal an empty object instead
}

func (obj configPatchValue) MarshalJSON() ([]byte, error) {

	if obj.ValueStr != nil {
		return json.Marshal(obj.ValueStr)
	}
	if obj.ValueBool != nil {
		return json.Marshal(obj.ValueBool)
	}
	return json.Marshal(struct{}{})
}

// ensureConfigSpec creates a PATCH if necessary to create the top-level spec
// object. (This can be missing since none of the spec properties are
// required.) The CR's Spec property will also be set to an empty struct if
// it is currently nil.
func ensureConfigSpec(
	cr *kdv1.KubeDirectorConfig,
) []configPatchSpec {
	if cr.Spec != nil {
		return []configPatchSpec{}
	}
	cr.Spec = &kdv1.KubeDirectorConfigSpec{}
	return []configPatchSpec{
		{
			Op:   "add",
			Path: "/spec",
		},
	}
}

// validateConfigStorageClass validates storageClassName by checking
// for a valid storageClass k8s resource.
func validateConfigStorageClass(
	storageClassName *string,
	valErrors []string,
) []string {

	if storageClassName == nil {
		return valErrors
	}

	_, err := observer.GetStorageClass(*storageClassName)

	if err == nil {
		return valErrors
	}

	valErrors = append(
		valErrors,
		fmt.Sprintf(
			invalidStorageClass,
			*storageClassName,
		),
	)

	return valErrors
}

// validateOrPopulateMasterEncryptionKey checks key length to be supported by AES (16,24,32)
// or generates default 32 bytes encryption key for AES-256
func validateOrPopulateMasterEncryptionKey(
	configCR kdv1.KubeDirectorConfig,
	patches []configPatchSpec,
	valErrors []string,
) ([]configPatchSpec, []string) {
	if configCR.Spec.MasterEncryptionKey == nil {
		patches = append(patches,
			newStrPatch("/spec/masterEncryptionKey", secretkeys.GenerateEncryptionKey()),
		)
	} else {
		err := secretkeys.ValidateEncryptionKey(*configCR.Spec.MasterEncryptionKey)
		if err != nil {
			valErrors = append(valErrors,
				fmt.Sprintf(
					invalidMasterEncryptionKey,
					err,
				),
			)
		}
	}
	return patches, valErrors
}

// admitKDConfigCR is the top-level config validation function, which invokes
// specific validation subroutines and composes the admission response. The
// admission response will include PATCH operations as necessary to populate
// values for missing properties.
func admitKDConfigCR(
	ar *v1beta1.AdmissionReview,
) *v1beta1.AdmissionResponse {

	var admitResponse = v1beta1.AdmissionResponse{
		Allowed: false,
	}

	// If this is a delete, the admission handler has nothing to do.
	if ar.Request.Operation == v1beta1.Delete {
		admitResponse.Allowed = true
		return &admitResponse
	}

	// Deserialize the object.
	raw := ar.Request.Object.Raw
	configCR := kdv1.KubeDirectorConfig{}
	if jsonErr := json.Unmarshal(raw, &configCR); jsonErr != nil {
		admitResponse.Result = &metav1.Status{
			Message: "\n" + jsonErr.Error(),
		}
		return &admitResponse
	}

	// Only allow KubeDirectorConfig requests in the kubedirector namespace.
	kdNamespace, err := shared.GetKubeDirectorNamespace()
	if err != nil {
		admitResponse.Result = &metav1.Status{
			Message: "Failed to get kubedirector namespace",
		}
		return &admitResponse
	}
	if configCR.Namespace != kdNamespace {
		admitResponse.Result = &metav1.Status{
			Message: fmt.Sprintf("Invalid namespace '%s', must be '%s'.\n",
				configCR.Namespace,
				kdNamespace,
			),
		}
		return &admitResponse
	}

	// If this is an update, get the previous version of the object ready for
	// use in some checks.
	prevConfigCR := kdv1.KubeDirectorConfig{}
	if ar.Request.Operation == v1beta1.Update {
		prevRaw := ar.Request.OldObject.Raw
		if prevJSONErr := json.Unmarshal(prevRaw, &prevConfigCR); prevJSONErr != nil {
			admitResponse.Result = &metav1.Status{
				Message: "\n" + prevJSONErr.Error(),
			}
			return &admitResponse
		}
	}

	// Don't allow Status to be updated except by KubeDirector. Do this by
	// using one-time codes known by KubeDirector.
	if configCR.Status != nil {
		statusViolation := &metav1.Status{
			Message: "\nKubeDirector-related status properties are read-only",
		}
		expectedStatusGen, ok := kubedirectorconfig.StatusGens.ReadStatusGen(configCR.UID)
		// Reject this write if either of:
		// - this status generation UID is not what we're expecting a write for
		// - KubeDirector doesn't know about the CR & the status is changing
		if ok {
			if configCR.Status.GenerationUID != expectedStatusGen.UID {
				admitResponse.Result = statusViolation
				return &admitResponse
			}
		} else {
			if !equality.Semantic.DeepEqual(configCR.Status, prevConfigCR.Status) {
				admitResponse.Result = statusViolation
				return &admitResponse
			}
		}
		// If this status generation UID has already been admitted previously,
		// it's OK to write the status again as long as nothing is changing.
		// (For example we'll see this when a PATCH happens.)
		if expectedStatusGen.Validated {
			if !equality.Semantic.DeepEqual(configCR.Status, prevConfigCR.Status) {
				admitResponse.Result = statusViolation
				return &admitResponse
			}
		}
	}

	kubedirectorconfig.StatusGens.ValidateStatusGen(configCR.UID)

	var valErrors []string

	patches := ensureConfigSpec(&configCR)

	// Validate storage class name if present.
	valErrors = validateConfigStorageClass(configCR.Spec.StorageClass, valErrors)

	// Populate default service type if necessary.
	if configCR.Spec.ServiceType == nil {
		patches = append(patches,
			newStrPatch("/spec/defaultServiceType", shared.DefaultServiceType),
		)
	}

	// Populate default systemd support if necessary.
	if configCR.Spec.NativeSystemdSupport == nil {
		patches = append(patches,
			newBoolPatch("/spec/nativeSystemdSupport", defaultNativeSystemd),
		)
	}

	// Populate the default ClusterSvcDomainBase if necessary
	if configCR.Spec.ClusterSvcDomainBase == nil {
		svcDomainBase := shared.DefaultSvcDomainBase
		patches = append(
			patches,
			configPatchSpec{
				Op:   "add",
				Path: "/spec/clusterSvcDomainBase",
				Value: configPatchValue{
					ValueStr: &svcDomainBase,
				},
			},
		)
	}

	// Populate default naming scheme if necessary.
	if configCR.Spec.DefaultNamingScheme == nil {
		patches = append(patches,
			newStrPatch("/spec/defaultNamingScheme", shared.DefaultNamingScheme),
		)
	}

<<<<<<< HEAD
	// Populate backup-cluster-status flag if necessary.
	if configCR.Spec.BackupClusterStatus == nil {
		patches = append(patches,
			newBoolPatch("/spec/backupClusterStatus", defaultBackupClusterStatus),
		)
	}
=======
	patches, valErrors = validateOrPopulateMasterEncryptionKey(configCR, patches, valErrors)
>>>>>>> 3b4d034f

	if len(valErrors) == 0 {
		if len(patches) != 0 {
			patchResult, patchErr := json.Marshal(patches)
			if patchErr == nil {
				admitResponse.Patch = patchResult
				patchType := v1beta1.PatchTypeJSONPatch
				admitResponse.PatchType = &patchType
			} else {
				valErrors = append(valErrors, failedToPatch)
			}
		}
	}

	if len(valErrors) == 0 {
		admitResponse.Allowed = true
	} else {
		admitResponse.Result = &metav1.Status{
			Message: "\n" + strings.Join(valErrors, "\n"),
		}
	}

	return &admitResponse
}

func newBoolPatch(
	path string,
	defaultVal bool,
) configPatchSpec {

	valueBool := defaultVal
	return configPatchSpec{
		Op:   "add",
		Path: path,
		Value: configPatchValue{
			ValueBool: &valueBool,
		},
	}
}

func newStrPatch(
	path string,
	defaultVal string,
) configPatchSpec {

	valueStr := defaultVal
	return configPatchSpec{
		Op:   "add",
		Path: path,
		Value: configPatchValue{
			ValueStr: &valueStr,
		},
	}
}<|MERGE_RESOLUTION|>--- conflicted
+++ resolved
@@ -263,16 +263,15 @@
 		)
 	}
 
-<<<<<<< HEAD
+	// Populate master key if necessary.
+	patches, valErrors = validateOrPopulateMasterEncryptionKey(configCR, patches, valErrors)
+
 	// Populate backup-cluster-status flag if necessary.
 	if configCR.Spec.BackupClusterStatus == nil {
 		patches = append(patches,
 			newBoolPatch("/spec/backupClusterStatus", defaultBackupClusterStatus),
 		)
 	}
-=======
-	patches, valErrors = validateOrPopulateMasterEncryptionKey(configCR, patches, valErrors)
->>>>>>> 3b4d034f
 
 	if len(valErrors) == 0 {
 		if len(patches) != 0 {
