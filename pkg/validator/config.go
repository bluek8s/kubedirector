--- conflicted
+++ resolved
@@ -284,17 +284,13 @@
 		)
 	}
 
-<<<<<<< HEAD
 	// Populate master key if necessary.
-	patches, valErrors = validateOrPopulateMasterEncryptionKey(configCR, patches, valErrors)
-=======
 	patches, valErrors = validateOrPopulateMasterEncryptionKey(
 		prevConfigCR,
 		configCR,
 		patches,
 		valErrors,
 	)
->>>>>>> 077a097c
 
 	// Check that all specified global labels/annotations have good syntax.
 	valErrors, _ = validateLabelsAndAnnotations(
