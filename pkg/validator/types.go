--- conflicted
+++ resolved
@@ -86,14 +86,10 @@
 	invalidSrcURL   = "Unable to access the specified URL(\"%s\") in file injection spec for the role (%s). error: %s."
 
 	maxMemberLimit = "Maximum number of total members per KD cluster supported is %d."
-<<<<<<< HEAD
-)
-
-type dictValue map[string]string
-=======
 
 	failedSecretKeyEncryption                       = "cannot encrypt secret key %s"
 	forbiddenManualSecretKeyEncryptedValuePlacement = "manually setting secret key (%s) encrypted value is forbidden"
 	invalidMasterEncryptionKey                      = "masterEncryptionKey is invalid. error: %s."
 )
->>>>>>> 3b4d034f
+
+type dictValue map[string]string