--- conflicted
+++ resolved
@@ -77,14 +77,12 @@
 	// This is assigned in accordance with the PvcPrefix
 	blockPvcNamePrefix = "b"
 
-<<<<<<< HEAD
 	// ProjectedVolNamePrefix is the prefix used for volume names/mounts for project volumes for a role
 	ProjectedVolNamePrefix = "projected-vol-"
-=======
+
 	initContainerNotReady    = "the init container is not yet ready"
 	initProgressNotAvailable = "storage initialization progress reporting is not available"
 	initProgressPending      = "storage initialization progress reporting has not started yet"
->>>>>>> 7a413e4b
 )
 
 // Streams for stdin, stdout, stderr of executed commands
