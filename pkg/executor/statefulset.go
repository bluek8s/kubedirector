--- conflicted
+++ resolved
@@ -186,31 +186,6 @@
 			return err
 		}
 
-<<<<<<< HEAD
-	if strings.Compare(appRoleImage, currentImage) != 0 {
-		patchedRes.Spec.Template.Spec.Containers = make([]v1.Container, len(containers))
-		patchedContainers := shared.StatefulSetContainers(&patchedRes)
-		copy(patchedContainers, containers)
-		patchedContainers[0].Image = appRoleImage
-
-		// EZML-865
-		// Set current role members count should be upgraded
-		// It will be used at the syncMembers() step
-		rs, err := shared.GetRoleStatusByName(cr, role.Name)
-		if err != nil {
-			return err
-		}
-
-		if (*rs).UpgradingMembers == nil {
-			(*rs).UpgradingMembers = make(map[string]*string)
-		}
-
-		for _, m := range (*rs).Members {
-			(*rs).UpgradingMembers[m.Pod] = &appRoleImage
-		}
-
-		needPatch = true
-=======
 		containers := shared.StatefulSetContainers(statefulSet)
 		currentImage := containers[0].Image
 
@@ -219,9 +194,25 @@
 			patchedContainers := shared.StatefulSetContainers(&patchedRes)
 			copy(patchedContainers, containers)
 			patchedContainers[0].Image = appRoleImage
+
+			// EZML-865
+			// Set current role members count should be upgraded
+			// It will be used at the syncMembers() step
+			rs, err := shared.GetRoleStatusByName(cr, role.Name)
+			if err != nil {
+				return err
+			}
+
+			if (*rs).UpgradingMembers == nil {
+				(*rs).UpgradingMembers = make(map[string]*string)
+			}
+
+			for _, m := range (*rs).Members {
+				(*rs).UpgradingMembers[m.Pod] = &appRoleImage
+			}
+
 			needPatch = true
 		}
->>>>>>> 9eec90c3
 	}
 
 	if !needPatch {
