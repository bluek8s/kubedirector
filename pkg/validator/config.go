--- conflicted
+++ resolved
@@ -267,14 +267,7 @@
 	// Populate master key if necessary.
 	patches, valErrors = validateOrPopulateMasterEncryptionKey(configCR, patches, valErrors)
 
-<<<<<<< HEAD
-	// Populate backup-cluster-status flag if necessary.
-	if configCR.Spec.BackupClusterStatus == nil {
-		patches = append(patches,
-			newBoolPatch("/spec/backupClusterStatus", defaultBackupClusterStatus),
-		)
-	}
-=======
+	// Check that all specified global labels/annotations have good syntax.
 	valErrors, _ = validateLabelsAndAnnotations(
 		field.NewPath("spec"),
 		configCR.Spec.PodLabels,
@@ -283,7 +276,13 @@
 		configCR.Spec.ServiceAnnotations,
 		valErrors,
 	)
->>>>>>> 2bff1377
+
+	// Populate backup-cluster-status flag if necessary.
+	if configCR.Spec.BackupClusterStatus == nil {
+		patches = append(patches,
+			newBoolPatch("/spec/backupClusterStatus", defaultBackupClusterStatus),
+		)
+	}
 
 	if len(valErrors) == 0 {
 		if len(patches) != 0 {
